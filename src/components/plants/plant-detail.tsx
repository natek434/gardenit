import Link from "next/link";
import { ReactNode } from "react";
import classNames from "classnames";
import {
  CalendarClock,
  ChefHat,
  House,
  Pill,
  Skull,
  Sprout,
  ThermometerSun,
  Utensils,
  Wrench,
<<<<<<< HEAD
=======
  Droplet,
  Sun
>>>>>>> e49acfee
} from "lucide-react";
import type { LucideIcon } from "lucide-react";
import { propagationSlug } from "@/src/lib/propagation";
import { PlantWithRelations } from "@/src/server/plant-service";
import { FocusToggle } from "@/src/components/focus/focus-toggle";
import { Badge } from "../ui/badge";
import { PlantActions } from "./plant-actions";

type PlantImage = {
  original_url?: string;
  regular_url?: string;
  medium_url?: string;
  small_url?: string;
  thumbnail?: string;
  // localPath is only present when we've cached it
  localPath?: string;
};

type FactTone = "default" | "success" | "warning" | "danger";

type QuickFact = {
  title: string;
  value: string;
  icon: LucideIcon;
  tone?: FactTone;
};

const factToneStyles: Record<FactTone, { icon: string; border: string; value: string }> = {
  default: {
    icon: "bg-slate-100 text-slate-600",
    border: "border-slate-200",
    value: "text-slate-700",
  },
  success: {
    icon: "bg-emerald-100 text-emerald-700",
    border: "border-emerald-200",
    value: "text-emerald-700",
  },
  warning: {
    icon: "bg-amber-100 text-amber-700",
    border: "border-amber-200",
    value: "text-amber-700",
  },
  danger: {
    icon: "bg-rose-100 text-rose-700",
    border: "border-rose-200",
    value: "text-rose-700",
  },
};

export function PlantDetail({
  plant,
  collections,
  focusId,
}: {
  plant: PlantWithRelations;
  collections?: Array<{ id: string; name: string }>;
  focusId?: string | null;
}) {
  const defaultImage = (plant.defaultImage as PlantImage | null) ?? null;

  const defaultImageUrl =
    plant.imageLocalPath ??
    defaultImage?.medium_url ??
    defaultImage?.regular_url ??
    defaultImage?.small_url ??
    defaultImage?.localPath ??
    undefined;

<<<<<<< HEAD
=======
  const otherNames = (plant.otherNames ?? []).filter(Boolean) as string[];

>>>>>>> e49acfee
  const edibleInfo = deriveEdibleInfo(plant);
  const toxicityInfo = deriveToxicityInfo(plant.poisonousToHumans, plant.poisonousToPets);
  const medicinalInfo = describeBoolean(plant.medicinal, "Medicinal uses noted", "No recorded medicinal use");
  const culinaryInfo = describeBoolean(plant.cuisine, "Popular in the kitchen", "Limited culinary use");
  const indoorInfo = describeBoolean(plant.indoor, "Happy indoors", "Prefers outdoor growing");
  const maintenanceSource = plant.maintenanceLevel ?? plant.careLevel ?? null;
<<<<<<< HEAD
  const maintenanceValue = formatDescriptor(maintenanceSource);
  const maintenanceTone = deriveMaintenanceTone(maintenanceSource);

  const quickFacts: QuickFact[] = [
=======
  const maintenanceValue = formatDescriptor(maintenanceSource ?? undefined);
  const maintenanceTone = deriveMaintenanceTone(maintenanceSource);

  const quickFacts: QuickFact[] = [
    { title: "Spacing", value: `${plant.spacingInRowCm ?? "--"}cm in-row`, icon: Sprout},
    { title: "Water", value: plant.waterGeneral ?? "Not specified", icon: Droplet },
    { title: "Sunlight", value: plant.sunRequirement ?? "Not specified", icon: Sun },
>>>>>>> e49acfee
    { title: "Hardiness", value: formatHardiness(plant.hardinessMin, plant.hardinessMax), icon: ThermometerSun },
    {
      title: "Days to maturity",
      value: plant.daysToMaturity ? `${plant.daysToMaturity} days` : "Not specified",
      icon: CalendarClock,
    },
    { title: "Growth rate", value: formatDescriptor(plant.growthRate), icon: Sprout },
    { title: "Maintenance", value: maintenanceValue, icon: Wrench, tone: maintenanceTone },
    { title: "Edible uses", value: edibleInfo.label, icon: Utensils, tone: edibleInfo.tone },
    { title: "Medicinal", value: medicinalInfo.label, icon: Pill, tone: medicinalInfo.tone },
    { title: "Culinary use", value: culinaryInfo.label, icon: ChefHat, tone: culinaryInfo.tone },
    { title: "Indoor friendly", value: indoorInfo.label, icon: House, tone: indoorInfo.tone },
    { title: "Toxicity", value: toxicityInfo.label, icon: Skull, tone: toxicityInfo.tone },
  ];

  return (
    <div className="space-y-6" id="top">
      <section className="overflow-hidden rounded-lg border border-slate-200 bg-white shadow-sm">
        {defaultImageUrl ? (
          <div className="relative h-64 w-full bg-slate-100">
            <img src={defaultImageUrl} alt={plant.commonName} className="h-full w-full object-cover" loading="lazy" />
          </div>
        ) : null}
        <div className="space-y-4 p-6">
          <div className="flex flex-wrap items-center justify-between gap-3">
            <div>
              <h1 className="text-2xl font-semibold">{plant.commonName}</h1>
              <p className="text-sm text-slate-500">{plant.scientificName}</p>
            </div>
            <div className="flex flex-wrap items-center gap-3">
              <FocusToggle
                kind="plant"
                targetId={plant.id}
                initialFocusId={focusId ?? undefined}
                label={plant.commonName}
              />
              <div className="flex flex-wrap gap-2">
                {plant.category ? <Badge variant="muted">{plant.category}</Badge> : null}
                {plant.cycle ? <Badge variant="muted">{plant.cycle}</Badge> : null}
                {plant.careLevel ? <Badge variant="muted">Care: {plant.careLevel}</Badge> : null}
              </div>
            </div>
          </div>

          {collections ? (
            collections.length ? (
              <PlantActions plantId={plant.id} collections={collections} />
            ) : (
              <div className="rounded border border-dashed border-slate-300 bg-slate-50 p-3 text-sm text-slate-600">
                You don&apos;t have any collections yet. Create one on the{" "}
                <Link href="/plants/collection" className="font-semibold text-primary hover:underline">
                  collections page
                </Link>
                .
              </div>
            )
          ) : null}

          {otherNames.length ? (
            <div className="flex flex-wrap gap-2 text-xs text-slate-500">
              <span className="font-semibold uppercase tracking-wide text-slate-600">Also known as</span>
              {otherNames.map((name) => (
                <Badge key={name} variant="outline">
                  {name}
                </Badge>
              ))}
            </div>
          ) : null}

          {plant.description ? <p className="text-slate-600">{plant.description}</p> : null}
          {plant.careNotes ? <p className="text-sm text-slate-500">{plant.careNotes}</p> : null}
        </div>
      </section>

<<<<<<< HEAD
      <section className="grid gap-4 md:grid-cols-3">
        <InfoCard title="Spacing" value={`${plant.spacingInRowCm ?? "--"}cm in-row`} helper={`Rows ${plant.spacingBetweenRowsCm ?? "--"}cm apart`} />
        <InfoCard title="Water" value={plant.waterGeneral} />
        <InfoCard title="Sunlight" value={plant.sunRequirement ?? formatList(plant.sunlightExposure)} />
      </section>

      <QuickFactGrid facts={quickFacts} />

      <AttributeGroups plant={plant} />

      <section className="grid gap-4 md:grid-cols-2">
        <RelationCard title="Companions" relationships={plant.companions} empty="No companions listed." />
        <RelationCard title="Antagonists" relationships={plant.antagonists} variant="danger" empty="No antagonists listed." />
=======
      <QuickFactGrid facts={quickFacts} />

      <AttributeGroups plant={plant} />

      <section className="grid gap-4 md:grid-cols-2">
        <RelationCard
          title="Companions"
          relationships={plant.companions ?? []}
          empty="No companions listed."
        />
        <RelationCard
          title="Antagonists"
          relationships={plant.antagonists ?? []}
          variant="destructive"
          empty="No antagonists listed."
        />
>>>>>>> e49acfee
      </section>
    </div>
  );
}

type InfoCardProps = {
  title: string;
  value: string;
  helper?: string;
};

function InfoCard({ title, value, helper }: InfoCardProps) {
  return (
    <div className="rounded-lg border border-slate-200 bg-white p-4 shadow-sm">
      <h3 className="text-sm font-semibold text-slate-500">{title}</h3>
      <p className="mt-2 text-lg text-slate-800">{value}</p>
      {helper ? <p className="mt-1 text-xs text-slate-500">{helper}</p> : null}
    </div>
  );
}

<<<<<<< HEAD
type FactTone = "default" | "success" | "warning" | "danger";

type QuickFact = {
  title: string;
  value: string;
  icon: LucideIcon;
  tone?: FactTone;
};

const factToneStyles: Record<FactTone, { icon: string; border: string; value: string }> = {
  default: {
    icon: "bg-slate-100 text-slate-600",
    border: "border-slate-200",
    value: "text-slate-700",
  },
  success: {
    icon: "bg-emerald-100 text-emerald-700",
    border: "border-emerald-200",
    value: "text-emerald-700",
  },
  warning: {
    icon: "bg-amber-100 text-amber-700",
    border: "border-amber-200",
    value: "text-amber-700",
  },
  danger: {
    icon: "bg-rose-100 text-rose-700",
    border: "border-rose-200",
    value: "text-rose-700",
  },
};

=======
>>>>>>> e49acfee
function QuickFactGrid({ facts }: { facts: QuickFact[] }) {
  return (
    <section className="grid gap-3 md:grid-cols-3">
      {facts.map((fact) => (
        <QuickFactCard key={fact.title} {...fact} />
      ))}
    </section>
  );
}

function QuickFactCard({ title, value, icon: Icon, tone = "default" }: QuickFact) {
  const toneStyles = factToneStyles[tone];
  return (
    <div className={classNames("rounded-lg border bg-white p-4 shadow-sm", toneStyles.border)}>
      <div className="flex items-start gap-3">
        <span
          className={classNames(
            "flex h-10 w-10 flex-shrink-0 items-center justify-center rounded-full",
            toneStyles.icon,
          )}
        >
          <Icon className="h-5 w-5" aria-hidden />
        </span>
        <div className="min-w-0">
          <p className="text-[11px] font-semibold uppercase tracking-wide text-slate-500">{title}</p>
          <p className={classNames("mt-1 text-sm font-medium", toneStyles.value)}>{value}</p>
        </div>
      </div>
    </div>
  );
}

type RelationCardProps = {
  title: string;
<<<<<<< HEAD
  relationships: Array<{ targetName: string; targetPlant: { id: string; commonName: string } | null; reason: string | null }>;
=======
  relationships: Array<{
    targetName: string;
    targetPlant: { id: string; commonName: string } | null;
    reason: string | null;
  }>;
>>>>>>> e49acfee
  empty: string;
  variant?: React.ComponentProps<typeof Badge>["variant"];
};

function RelationCard({ title, relationships, empty, variant = "success" }: RelationCardProps) {
  return (
    <div className="rounded-lg border border-slate-200 bg-white p-4 shadow-sm">
      <h3 className="text-sm font-semibold text-slate-500">{title}</h3>
      <div className="mt-3 space-y-3">
        {relationships.length === 0 ? (
          <p className="text-sm text-slate-500">{empty}</p>
        ) : (
          relationships.map((relationship) => (
            <div
              key={`${relationship.targetPlant?.id ?? relationship.targetName}-${relationship.targetName}`}
              className="flex items-start justify-between gap-4"
            >
              <div>
                <p className="font-medium text-slate-700">
                  {relationship.targetPlant ? (
<<<<<<< HEAD
                    <Link
                      href={`/plants/${relationship.targetPlant.id}`}
                      className="text-primary hover:underline"
                    >
=======
                    <Link href={`/plants/${relationship.targetPlant.id}`} className="text-primary hover:underline">
>>>>>>> e49acfee
                      {relationship.targetPlant.commonName}
                    </Link>
                  ) : (
                    relationship.targetName
                  )}
                </p>
                {relationship.reason ? (
                  <p className="text-xs text-slate-500">{relationship.reason}</p>
                ) : null}
              </div>
              <Badge variant={variant}>{title}</Badge>
            </div>
          ))
        )}
      </div>
    </div>
  );
}

type AttributeItem = {
  label: string;
  value: unknown;
  render?: () => ReactNode;
};

type AttributeGroup = {
  title: string;
  description?: string;
  items: AttributeItem[];
};

function AttributeGroups({ plant }: { plant: PlantWithRelations }) {
  const groups = buildAttributeGroups(plant);
  return (
    <section className="space-y-4">
      {groups.map((group, index) => (
        <details
          key={group.title}
          className="overflow-hidden rounded-lg border border-slate-200 bg-white shadow-sm"
          open={index < 2}
        >
          <summary className="flex cursor-pointer list-none items-center justify-between gap-3 bg-slate-50 px-4 py-3">
            <span className="text-sm font-semibold text-slate-600">{group.title}</span>
            <span className="text-xs text-slate-400">{group.items.length} fields</span>
          </summary>
          <div className="space-y-3 px-4 pb-4">
            {group.description ? <p className="text-xs text-slate-500">{group.description}</p> : null}
            <div className="grid gap-3 sm:grid-cols-2">
              {group.items.map((item) => (
                <div key={`${group.title}-${item.label}`} className="rounded border border-slate-100 bg-white p-3">
                  <p className="text-xs font-semibold uppercase tracking-wide text-slate-500">{item.label}</p>
                  <div className="mt-1 text-sm text-slate-700">{renderAttribute(item)}</div>
                </div>
              ))}
            </div>
          </div>
        </details>
      ))}
    </section>
  );
}

function renderAttribute(item: AttributeItem): ReactNode {
<<<<<<< HEAD
  if (item.render) {
    return item.render();
  }
=======
  if (item.render) return item.render();
>>>>>>> e49acfee
  return renderValue(item.value);
}

function buildAttributeGroups(plant: PlantWithRelations): AttributeGroup[] {
  return [
    {
      title: "Identity & classification",
      items: [
        { label: "Family", value: plant.family },
        { label: "Origin", value: plant.origin },
        { label: "Plant type", value: plant.plantType },
        { label: "Category", value: plant.category },
        { label: "Life cycle", value: plant.cycle },
      ],
    },
    {
      title: "Light & soil",
      items: [
        { label: "Sun requirement", value: plant.sunRequirement },
        { label: "Sunlight exposure", value: plant.sunlightExposure },
        { label: "Soil notes", value: plant.soilNotes },
        { label: "Soil preferences", value: plant.soilPreferences },
      ],
    },
    {
      title: "Water & feeding",
      items: [
        { label: "Water guidance", value: plant.waterGeneral },
        { label: "Watering schedule", value: plant.watering },
        {
          label: "Water benchmark",
          value: plant.wateringGeneralBenchmark,
          render: () => renderWaterBenchmark(plant.wateringGeneralBenchmark),
        },
        { label: "Water quality notes", value: plant.wateringQuality },
        { label: "Watering period", value: plant.wateringPeriod },
        { label: "Average volume", value: plant.wateringAvgVolume },
        { label: "Watering depth", value: plant.wateringDepth },
        { label: "Temperature-based watering", value: plant.wateringBasedTemperature },
        { label: "Water pH range", value: plant.wateringPhLevel },
        { label: "Sunlight duration guidance", value: plant.sunlightDuration },
      ],
    },
    {
      title: "Growth & care",
      items: [
        { label: "Care notes", value: plant.careNotes },
        {
          label: "Planting windows",
          value: plant.climateWindows,
<<<<<<< HEAD
          render: () => renderPlantingWindows(plant.climateWindows),
=======
          render: () => renderPlantingWindows(plant.climateWindows ?? []),
>>>>>>> e49acfee
        },
        { label: "Sowing depth (mm)", value: plant.sowDepthMm },
        { label: "In-row spacing (cm)", value: plant.spacingInRowCm },
        { label: "Row spacing (cm)", value: plant.spacingBetweenRowsCm },
        { label: "Produces seeds", value: plant.seeds },
        { label: "Pruning months", value: plant.pruningMonth },
        {
          label: "Pruning frequency",
          value: plant.pruningCount,
          render: () => renderPruningCount(plant.pruningCount),
        },
        {
          label: "Propagation methods",
          value: plant.propagationMethods,
<<<<<<< HEAD
          render: () => renderPropagationList(plant.propagationMethods),
=======
          render: () => renderPropagationList(plant.propagationMethods ?? []),
>>>>>>> e49acfee
        },
        { label: "Attracts", value: plant.attracts },
        {
          label: "Plant anatomy",
          value: plant.plantAnatomy,
          render: () => renderAnatomy(plant.plantAnatomy),
        },
      ],
    },
    {
      title: "Seasonal traits",
      items: [
        { label: "Produces flowers", value: plant.flowers },
        { label: "Flowering season", value: plant.floweringSeason },
        { label: "Produces cones", value: plant.cones },
        { label: "Produces fruit", value: plant.fruits },
        { label: "Fruiting season", value: plant.fruitingSeason },
        { label: "Harvest season", value: plant.harvestSeason },
        { label: "Harvest method", value: plant.harvestMethod },
        { label: "Leafy", value: plant.leaf },
      ],
    },
    {
      title: "Resilience & habitat",
      items: [
        { label: "Drought tolerant", value: plant.droughtTolerant },
        { label: "Salt tolerant", value: plant.saltTolerant },
        { label: "Thorny", value: plant.thorny },
        { label: "Invasive", value: plant.invasive },
        { label: "Rare", value: plant.rare },
        { label: "Tropical", value: plant.tropical },
        { label: "Diseases & pests", value: plant.diseases },
      ],
    },
  ];
}

function renderPropagationList(methods: string[]): ReactNode {
  if (!methods || methods.length === 0) {
    return <span className="text-slate-400">Not specified</span>;
  }
  return (
    <ul className="space-y-1">
      {methods.map((method) => {
        const slug = propagationSlug(method);
        return (
          <li key={method}>
            <Link href={`/docs/propagation#${slug}`} className="text-primary hover:underline">
              {method}
            </Link>
          </li>
        );
      })}
    </ul>
  );
}

function renderValue(value: unknown): ReactNode {
  if (value === null || value === undefined) {
    return <span className="text-slate-400">Not specified</span>;
  }
  if (typeof value === "string") {
    const trimmed = value.trim();
    return trimmed ? trimmed : <span className="text-slate-400">Not specified</span>;
  }
  if (typeof value === "number") {
    return Number.isFinite(value) ? value.toString() : <span className="text-slate-400">Not specified</span>;
  }
  if (typeof value === "boolean") {
    return value ? "Yes" : "No";
  }
  if (value instanceof Date) {
    return formatDate(value);
  }
  if (Array.isArray(value)) {
    if (value.length === 0) {
      return <span className="text-slate-400">Not specified</span>;
    }
    return (
      <ul className="list-disc space-y-1 pl-5">
        {value.map((entry, index) => (
          <li key={index}>{typeof entry === "string" ? entry : renderValue(entry)}</li>
        ))}
      </ul>
    );
  }
  if (typeof value === "object") {
    return renderObject(value as Record<string, unknown>);
  }
  return <span className="text-slate-400">Not specified</span>;
}

function renderObject(value: Record<string, unknown>): ReactNode {
<<<<<<< HEAD
  const entries = Object.entries(value).filter(([_, entry]) =>
    entry !== null && entry !== undefined && !(typeof entry === "string" && entry.trim() === "")
=======
  const entries = Object.entries(value).filter(
    ([, entry]) => entry !== null && entry !== undefined && !(typeof entry === "string" && entry.trim() === ""),
>>>>>>> e49acfee
  );
  if (!entries.length) {
    return <span className="text-slate-400">Not specified</span>;
  }
  return (
    <div className="space-y-2">
      {entries.map(([key, entry]) => (
        <div key={key}>
          <p className="text-[10px] font-semibold uppercase tracking-wide text-slate-400">{humanizeLabel(key)}</p>
          <div className="text-sm text-slate-700">{renderValue(entry)}</div>
        </div>
      ))}
    </div>
  );
}

function formatDate(value: Date): string {
  return value.toLocaleString("en-NZ", {
    year: "numeric",
    month: "short",
    day: "numeric",
    hour: "2-digit",
    minute: "2-digit",
  });
}

function monthName(month: number) {
  return new Date(2000, month - 1, 1).toLocaleString("en-NZ", { month: "short" });
}

function formatList(values?: string[] | null, fallback?: string | null) {
<<<<<<< HEAD
  if (values?.length) {
    return values.join(", ");
  }
=======
  if (values?.length) return values.join(", ");
>>>>>>> e49acfee
  if (fallback) return fallback;
  return "Not specified";
}

function formatHardiness(min?: string | null, max?: string | null) {
<<<<<<< HEAD
  if (!min && !max) {
    return "Not specified";
  }
  if (min && max) {
    return `Zones ${min}-${max}`;
  }
  if (min) {
    return `Zones ${min}+`;
  }
=======
  if (!min && !max) return "Not specified";
  if (min && max) return `Zones ${min}-${max}`;
  if (min) return `Zones ${min}+`;
>>>>>>> e49acfee
  return `Up to zone ${max}`;
}

function renderWaterBenchmark(value: unknown): ReactNode {
  if (!value || typeof value !== "object") {
    return <span className="text-slate-400">Not specified</span>;
  }
  const { value: rawValue, unit } = value as { value?: unknown; unit?: unknown };
  if (rawValue === null || rawValue === undefined || rawValue === "") {
    return <span className="text-slate-400">Not specified</span>;
  }
  const cleanValue = typeof rawValue === "string" ? rawValue.replace(/^"|"$/g, "") : String(rawValue);
  const cleanUnit = typeof unit === "string" && unit.trim() ? unit.trim() : "";
  const suffix = cleanUnit ? ` ${cleanUnit}` : "";
  return <span>{`Every ${cleanValue}${suffix}`}</span>;
}

function renderPruningCount(value: unknown): ReactNode {
  if (!value || typeof value !== "object") {
    return <span className="text-slate-400">Not specified</span>;
  }
  const { amount, interval } = value as { amount?: unknown; interval?: unknown };
  if (amount === null || amount === undefined || interval === null || interval === undefined) {
    return <span className="text-slate-400">Not specified</span>;
  }
  const cleanInterval = typeof interval === "string" ? interval : String(interval);
  return <span>{`${amount} × ${cleanInterval}`}</span>;
}

function renderAnatomy(value: unknown): ReactNode {
  if (!Array.isArray(value) || value.length === 0) {
    return <span className="text-slate-400">Not specified</span>;
  }
  return (
    <ul className="space-y-1">
      {value.map((entry, index) => {
        if (!entry || typeof entry !== "object") {
          return (
            <li key={index} className="text-sm text-slate-700">
              {renderValue(entry)}
            </li>
          );
        }
        const { part, color } = entry as { part?: string; color?: string[] };
        return (
          <li key={part ?? index} className="text-sm text-slate-700">
            <span className="font-medium">{part ?? "Part"}</span>
            {color?.length ? <span className="text-slate-500"> — {color.join(", ")}</span> : null}
          </li>
        );
      })}
    </ul>
  );
}

function humanizeLabel(label: string): string {
  return label
    .replace(/([a-z])([A-Z])/g, "$1 $2")
    .replace(/[_-]/g, " ")
    .replace(/\s+/g, " ")
    .trim()
    .replace(/^./, (char) => char.toUpperCase());
}

function formatDescriptor(value?: string | null): string {
  if (!value) return "Not specified";
  const clean = value.trim();
  if (!clean) return "Not specified";
  return clean
    .split(/\s+/)
    .map((segment) => segment.charAt(0).toUpperCase() + segment.slice(1).toLowerCase())
    .join(" ");
}

function deriveMaintenanceTone(source: string | null): FactTone {
  if (!source) return "default";
  const normalized = source.toLowerCase();
<<<<<<< HEAD
  if (/(low|easy|minimal)/.test(normalized)) {
    return "success";
  }
  if (/(high|difficult|intensive|heavy)/.test(normalized)) {
    return "warning";
  }
  return "default";
}

function describeBoolean(value: boolean | null | undefined, positive: string, negative: string): {
  label: string;
  tone: FactTone;
} {
  if (value === true) {
    return { label: positive, tone: "success" };
  }
  if (value === false) {
    return { label: negative, tone: "default" };
  }
=======
  if (/(low|easy|minimal)/.test(normalized)) return "success";
  if (/(high|difficult|intensive|heavy)/.test(normalized)) return "warning";
  return "default";
}

function describeBoolean(
  value: boolean | null | undefined,
  positive: string,
  negative: string,
): { label: string; tone: FactTone } {
  if (value === true) return { label: positive, tone: "success" };
  if (value === false) return { label: negative, tone: "default" };
>>>>>>> e49acfee
  return { label: "Not specified", tone: "default" };
}

function deriveEdibleInfo(plant: PlantWithRelations): { label: string; tone: FactTone } {
  const values = [plant.edibleFruit, plant.edibleLeaf];
  const known = values.some((entry) => entry !== null && entry !== undefined);
  const parts: string[] = [];
  if (plant.edibleFruit) parts.push("fruit");
  if (plant.edibleLeaf) parts.push("leaves");
<<<<<<< HEAD
  if (!known) {
    return { label: "Not specified", tone: "default" };
  }
  if (!parts.length) {
    return { label: "Not typically consumed", tone: "warning" };
  }
  if (parts.length === 2) {
    return { label: "Fruit and leaves are edible", tone: "success" };
  }
  return {
    label: parts[0] === "fruit" ? "Harvest the fruit" : "Harvest the leaves",
    tone: "success",
  };
=======
  if (!known) return { label: "Not specified", tone: "default" };
  if (!parts.length) return { label: "Not typically consumed", tone: "warning" };
  if (parts.length === 2) return { label: "Fruit and leaves are edible", tone: "success" };
  return { label: parts[0] === "fruit" ? "Harvest the fruit" : "Harvest the leaves", tone: "success" };
>>>>>>> e49acfee
}

function deriveToxicityInfo(
  poisonousToHumans?: boolean | null,
  poisonousToPets?: boolean | null,
): { label: string; tone: FactTone } {
  const humanKnown = poisonousToHumans !== null && poisonousToHumans !== undefined;
  const petKnown = poisonousToPets !== null && poisonousToPets !== undefined;
<<<<<<< HEAD
  if (!humanKnown && !petKnown) {
    return { label: "Not specified", tone: "default" };
  }
  if (poisonousToHumans && poisonousToPets) {
    return { label: "Toxic to humans and pets", tone: "danger" };
  }
  if (poisonousToHumans) {
    return { label: "Toxic to humans", tone: "danger" };
  }
  if (poisonousToPets) {
    return { label: "Toxic to pets", tone: "danger" };
  }
  if (poisonousToHumans === false && poisonousToPets === false) {
    return { label: "Safe for humans and pets", tone: "success" };
  }
  if (poisonousToHumans === false && !petKnown) {
    return { label: "Safe for humans", tone: "success" };
  }
  if (poisonousToPets === false && !humanKnown) {
    return { label: "Safe for pets", tone: "success" };
  }
  return { label: "Safety data incomplete", tone: "warning" };
}

function renderPlantingWindows(windows: PlantWithRelations["climateWindows"]): ReactNode {
=======
  if (!humanKnown && !petKnown) return { label: "Not specified", tone: "default" };
  if (poisonousToHumans && poisonousToPets) return { label: "Toxic to humans and pets", tone: "danger" };
  if (poisonousToHumans) return { label: "Toxic to humans", tone: "danger" };
  if (poisonousToPets) return { label: "Toxic to pets", tone: "danger" };
  if (poisonousToHumans === false && poisonousToPets === false) return { label: "Safe for humans and pets", tone: "success" };
  if (poisonousToHumans === false && !petKnown) return { label: "Safe for humans", tone: "success" };
  if (poisonousToPets === false && !humanKnown) return { label: "Safe for pets", tone: "success" };
  return { label: "Safety data incomplete", tone: "warning" };
}

function renderPlantingWindows(
  windows: NonNullable<PlantWithRelations["climateWindows"]>,
): ReactNode {
>>>>>>> e49acfee
  if (!windows.length) {
    return <span className="text-slate-400">Not specified</span>;
  }
  return (
    <div className="space-y-2">
      {windows.map((window, index) => {
        const key = window.climateZoneId ?? `window-${index}`;
        const segments: string[] = [];
        const outdoors = formatRangeSet(window.sowOutdoors);
        if (outdoors) segments.push(`Sow outdoors: ${outdoors}`);
        const indoors = formatRangeSet(window.sowIndoors);
        if (indoors) segments.push(`Start indoors: ${indoors}`);
        const transplant = formatRangeSet(window.transplant);
        if (transplant) segments.push(`Transplant: ${transplant}`);

        if (!segments.length) {
          return (
<<<<<<< HEAD
            <div
              key={key}
              className="rounded border border-slate-100 bg-slate-50 p-2 text-sm text-slate-500"
            >
=======
            <div key={key} className="rounded border border-slate-100 bg-slate-50 p-2 text-sm text-slate-500">
>>>>>>> e49acfee
              {window.climateZoneId ? `No timing data for ${window.climateZoneId}` : "No timing data recorded"}
            </div>
          );
        }

        return (
          <div key={key} className="space-y-1 rounded border border-slate-100 bg-slate-50 p-2">
            <p className="text-[11px] font-semibold uppercase tracking-wide text-slate-500">
              {window.climateZoneId ?? "General guidance"}
            </p>
            <ul className="space-y-1 text-sm text-slate-700">
              {segments.map((segment) => (
                <li key={segment}>{segment}</li>
              ))}
            </ul>
          </div>
        );
      })}
    </div>
  );
}

function formatRangeSet(range: unknown): string | null {
<<<<<<< HEAD
  if (!Array.isArray(range)) {
    return null;
  }
=======
  if (!Array.isArray(range)) return null;
>>>>>>> e49acfee
  const segments = range
    .map((entry) => {
      if (!entry || typeof entry !== "object") return null;
      const { start, end } = entry as { start?: number; end?: number };
      if (typeof start !== "number" || typeof end !== "number") return null;
      return `${monthName(start)}-${monthName(end)}`;
    })
    .filter((value): value is string => Boolean(value));
<<<<<<< HEAD
  if (!segments.length) {
    return null;
  }
=======
  if (!segments.length) return null;
>>>>>>> e49acfee
  return segments.join(", ");
}<|MERGE_RESOLUTION|>--- conflicted
+++ resolved
@@ -11,11 +11,6 @@
   ThermometerSun,
   Utensils,
   Wrench,
-<<<<<<< HEAD
-=======
-  Droplet,
-  Sun
->>>>>>> e49acfee
 } from "lucide-react";
 import type { LucideIcon } from "lucide-react";
 import { propagationSlug } from "@/src/lib/propagation";
@@ -85,31 +80,16 @@
     defaultImage?.localPath ??
     undefined;
 
-<<<<<<< HEAD
-=======
-  const otherNames = (plant.otherNames ?? []).filter(Boolean) as string[];
-
->>>>>>> e49acfee
   const edibleInfo = deriveEdibleInfo(plant);
   const toxicityInfo = deriveToxicityInfo(plant.poisonousToHumans, plant.poisonousToPets);
   const medicinalInfo = describeBoolean(plant.medicinal, "Medicinal uses noted", "No recorded medicinal use");
   const culinaryInfo = describeBoolean(plant.cuisine, "Popular in the kitchen", "Limited culinary use");
   const indoorInfo = describeBoolean(plant.indoor, "Happy indoors", "Prefers outdoor growing");
   const maintenanceSource = plant.maintenanceLevel ?? plant.careLevel ?? null;
-<<<<<<< HEAD
   const maintenanceValue = formatDescriptor(maintenanceSource);
   const maintenanceTone = deriveMaintenanceTone(maintenanceSource);
 
   const quickFacts: QuickFact[] = [
-=======
-  const maintenanceValue = formatDescriptor(maintenanceSource ?? undefined);
-  const maintenanceTone = deriveMaintenanceTone(maintenanceSource);
-
-  const quickFacts: QuickFact[] = [
-    { title: "Spacing", value: `${plant.spacingInRowCm ?? "--"}cm in-row`, icon: Sprout},
-    { title: "Water", value: plant.waterGeneral ?? "Not specified", icon: Droplet },
-    { title: "Sunlight", value: plant.sunRequirement ?? "Not specified", icon: Sun },
->>>>>>> e49acfee
     { title: "Hardiness", value: formatHardiness(plant.hardinessMin, plant.hardinessMax), icon: ThermometerSun },
     {
       title: "Days to maturity",
@@ -184,7 +164,6 @@
         </div>
       </section>
 
-<<<<<<< HEAD
       <section className="grid gap-4 md:grid-cols-3">
         <InfoCard title="Spacing" value={`${plant.spacingInRowCm ?? "--"}cm in-row`} helper={`Rows ${plant.spacingBetweenRowsCm ?? "--"}cm apart`} />
         <InfoCard title="Water" value={plant.waterGeneral} />
@@ -198,24 +177,6 @@
       <section className="grid gap-4 md:grid-cols-2">
         <RelationCard title="Companions" relationships={plant.companions} empty="No companions listed." />
         <RelationCard title="Antagonists" relationships={plant.antagonists} variant="danger" empty="No antagonists listed." />
-=======
-      <QuickFactGrid facts={quickFacts} />
-
-      <AttributeGroups plant={plant} />
-
-      <section className="grid gap-4 md:grid-cols-2">
-        <RelationCard
-          title="Companions"
-          relationships={plant.companions ?? []}
-          empty="No companions listed."
-        />
-        <RelationCard
-          title="Antagonists"
-          relationships={plant.antagonists ?? []}
-          variant="destructive"
-          empty="No antagonists listed."
-        />
->>>>>>> e49acfee
       </section>
     </div>
   );
@@ -237,7 +198,6 @@
   );
 }
 
-<<<<<<< HEAD
 type FactTone = "default" | "success" | "warning" | "danger";
 
 type QuickFact = {
@@ -270,8 +230,6 @@
   },
 };
 
-=======
->>>>>>> e49acfee
 function QuickFactGrid({ facts }: { facts: QuickFact[] }) {
   return (
     <section className="grid gap-3 md:grid-cols-3">
@@ -306,15 +264,7 @@
 
 type RelationCardProps = {
   title: string;
-<<<<<<< HEAD
   relationships: Array<{ targetName: string; targetPlant: { id: string; commonName: string } | null; reason: string | null }>;
-=======
-  relationships: Array<{
-    targetName: string;
-    targetPlant: { id: string; commonName: string } | null;
-    reason: string | null;
-  }>;
->>>>>>> e49acfee
   empty: string;
   variant?: React.ComponentProps<typeof Badge>["variant"];
 };
@@ -335,14 +285,10 @@
               <div>
                 <p className="font-medium text-slate-700">
                   {relationship.targetPlant ? (
-<<<<<<< HEAD
                     <Link
                       href={`/plants/${relationship.targetPlant.id}`}
                       className="text-primary hover:underline"
                     >
-=======
-                    <Link href={`/plants/${relationship.targetPlant.id}`} className="text-primary hover:underline">
->>>>>>> e49acfee
                       {relationship.targetPlant.commonName}
                     </Link>
                   ) : (
@@ -406,13 +352,9 @@
 }
 
 function renderAttribute(item: AttributeItem): ReactNode {
-<<<<<<< HEAD
   if (item.render) {
     return item.render();
   }
-=======
-  if (item.render) return item.render();
->>>>>>> e49acfee
   return renderValue(item.value);
 }
 
@@ -463,11 +405,7 @@
         {
           label: "Planting windows",
           value: plant.climateWindows,
-<<<<<<< HEAD
           render: () => renderPlantingWindows(plant.climateWindows),
-=======
-          render: () => renderPlantingWindows(plant.climateWindows ?? []),
->>>>>>> e49acfee
         },
         { label: "Sowing depth (mm)", value: plant.sowDepthMm },
         { label: "In-row spacing (cm)", value: plant.spacingInRowCm },
@@ -482,11 +420,7 @@
         {
           label: "Propagation methods",
           value: plant.propagationMethods,
-<<<<<<< HEAD
           render: () => renderPropagationList(plant.propagationMethods),
-=======
-          render: () => renderPropagationList(plant.propagationMethods ?? []),
->>>>>>> e49acfee
         },
         { label: "Attracts", value: plant.attracts },
         {
@@ -580,13 +514,8 @@
 }
 
 function renderObject(value: Record<string, unknown>): ReactNode {
-<<<<<<< HEAD
   const entries = Object.entries(value).filter(([_, entry]) =>
     entry !== null && entry !== undefined && !(typeof entry === "string" && entry.trim() === "")
-=======
-  const entries = Object.entries(value).filter(
-    ([, entry]) => entry !== null && entry !== undefined && !(typeof entry === "string" && entry.trim() === ""),
->>>>>>> e49acfee
   );
   if (!entries.length) {
     return <span className="text-slate-400">Not specified</span>;
@@ -618,19 +547,14 @@
 }
 
 function formatList(values?: string[] | null, fallback?: string | null) {
-<<<<<<< HEAD
   if (values?.length) {
     return values.join(", ");
   }
-=======
-  if (values?.length) return values.join(", ");
->>>>>>> e49acfee
   if (fallback) return fallback;
   return "Not specified";
 }
 
 function formatHardiness(min?: string | null, max?: string | null) {
-<<<<<<< HEAD
   if (!min && !max) {
     return "Not specified";
   }
@@ -640,11 +564,6 @@
   if (min) {
     return `Zones ${min}+`;
   }
-=======
-  if (!min && !max) return "Not specified";
-  if (min && max) return `Zones ${min}-${max}`;
-  if (min) return `Zones ${min}+`;
->>>>>>> e49acfee
   return `Up to zone ${max}`;
 }
 
@@ -722,7 +641,6 @@
 function deriveMaintenanceTone(source: string | null): FactTone {
   if (!source) return "default";
   const normalized = source.toLowerCase();
-<<<<<<< HEAD
   if (/(low|easy|minimal)/.test(normalized)) {
     return "success";
   }
@@ -742,20 +660,6 @@
   if (value === false) {
     return { label: negative, tone: "default" };
   }
-=======
-  if (/(low|easy|minimal)/.test(normalized)) return "success";
-  if (/(high|difficult|intensive|heavy)/.test(normalized)) return "warning";
-  return "default";
-}
-
-function describeBoolean(
-  value: boolean | null | undefined,
-  positive: string,
-  negative: string,
-): { label: string; tone: FactTone } {
-  if (value === true) return { label: positive, tone: "success" };
-  if (value === false) return { label: negative, tone: "default" };
->>>>>>> e49acfee
   return { label: "Not specified", tone: "default" };
 }
 
@@ -765,7 +669,6 @@
   const parts: string[] = [];
   if (plant.edibleFruit) parts.push("fruit");
   if (plant.edibleLeaf) parts.push("leaves");
-<<<<<<< HEAD
   if (!known) {
     return { label: "Not specified", tone: "default" };
   }
@@ -779,12 +682,6 @@
     label: parts[0] === "fruit" ? "Harvest the fruit" : "Harvest the leaves",
     tone: "success",
   };
-=======
-  if (!known) return { label: "Not specified", tone: "default" };
-  if (!parts.length) return { label: "Not typically consumed", tone: "warning" };
-  if (parts.length === 2) return { label: "Fruit and leaves are edible", tone: "success" };
-  return { label: parts[0] === "fruit" ? "Harvest the fruit" : "Harvest the leaves", tone: "success" };
->>>>>>> e49acfee
 }
 
 function deriveToxicityInfo(
@@ -793,7 +690,6 @@
 ): { label: string; tone: FactTone } {
   const humanKnown = poisonousToHumans !== null && poisonousToHumans !== undefined;
   const petKnown = poisonousToPets !== null && poisonousToPets !== undefined;
-<<<<<<< HEAD
   if (!humanKnown && !petKnown) {
     return { label: "Not specified", tone: "default" };
   }
@@ -819,21 +715,6 @@
 }
 
 function renderPlantingWindows(windows: PlantWithRelations["climateWindows"]): ReactNode {
-=======
-  if (!humanKnown && !petKnown) return { label: "Not specified", tone: "default" };
-  if (poisonousToHumans && poisonousToPets) return { label: "Toxic to humans and pets", tone: "danger" };
-  if (poisonousToHumans) return { label: "Toxic to humans", tone: "danger" };
-  if (poisonousToPets) return { label: "Toxic to pets", tone: "danger" };
-  if (poisonousToHumans === false && poisonousToPets === false) return { label: "Safe for humans and pets", tone: "success" };
-  if (poisonousToHumans === false && !petKnown) return { label: "Safe for humans", tone: "success" };
-  if (poisonousToPets === false && !humanKnown) return { label: "Safe for pets", tone: "success" };
-  return { label: "Safety data incomplete", tone: "warning" };
-}
-
-function renderPlantingWindows(
-  windows: NonNullable<PlantWithRelations["climateWindows"]>,
-): ReactNode {
->>>>>>> e49acfee
   if (!windows.length) {
     return <span className="text-slate-400">Not specified</span>;
   }
@@ -851,14 +732,10 @@
 
         if (!segments.length) {
           return (
-<<<<<<< HEAD
             <div
               key={key}
               className="rounded border border-slate-100 bg-slate-50 p-2 text-sm text-slate-500"
             >
-=======
-            <div key={key} className="rounded border border-slate-100 bg-slate-50 p-2 text-sm text-slate-500">
->>>>>>> e49acfee
               {window.climateZoneId ? `No timing data for ${window.climateZoneId}` : "No timing data recorded"}
             </div>
           );
@@ -882,13 +759,9 @@
 }
 
 function formatRangeSet(range: unknown): string | null {
-<<<<<<< HEAD
   if (!Array.isArray(range)) {
     return null;
   }
-=======
-  if (!Array.isArray(range)) return null;
->>>>>>> e49acfee
   const segments = range
     .map((entry) => {
       if (!entry || typeof entry !== "object") return null;
@@ -897,12 +770,8 @@
       return `${monthName(start)}-${monthName(end)}`;
     })
     .filter((value): value is string => Boolean(value));
-<<<<<<< HEAD
   if (!segments.length) {
     return null;
   }
-=======
-  if (!segments.length) return null;
->>>>>>> e49acfee
   return segments.join(", ");
 }