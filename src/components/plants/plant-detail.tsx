import Link from "next/link";
import { ReactNode } from "react";
<<<<<<< HEAD
import classNames from "classnames";
import {
  CalendarClock,
  ChefHat,
  House,
  Pill,
  Skull,
  Sprout,
  ThermometerSun,
  Utensils,
  Wrench,
} from "lucide-react";
import type { LucideIcon } from "lucide-react";
=======
>>>>>>> 315c8a9e
import { propagationSlug } from "@/src/lib/propagation";
import { PlantWithRelations } from "@/src/server/plant-service";
import { FocusToggle } from "@/src/components/focus/focus-toggle";
import { Badge } from "../ui/badge";
import { PlantActions } from "./plant-actions";

type PlantImage = {
  original_url?: string;
  regular_url?: string;
  medium_url?: string;
  small_url?: string;
  thumbnail?: string;
};

export function PlantDetail({
  plant,
  collections,
  focusId,
}: {
  plant: PlantWithRelations;
  collections?: Array<{ id: string; name: string }>;
  focusId?: string | null;
}) {
  const defaultImage = (plant.defaultImage as PlantImage | (PlantImage & { localPath?: string }) | null) ?? null;
  const defaultImageUrl =
    plant.imageLocalPath ??
    defaultImage?.medium_url ??
    defaultImage?.regular_url ??
    defaultImage?.small_url ??
    (defaultImage as { localPath?: string } | null)?.localPath ??
    undefined;
  const otherNames = plant.otherNames.filter(Boolean);

<<<<<<< HEAD
  const edibleInfo = deriveEdibleInfo(plant);
  const toxicityInfo = deriveToxicityInfo(plant.poisonousToHumans, plant.poisonousToPets);
  const medicinalInfo = describeBoolean(plant.medicinal, "Medicinal uses noted", "No recorded medicinal use");
  const culinaryInfo = describeBoolean(plant.cuisine, "Popular in the kitchen", "Limited culinary use");
  const indoorInfo = describeBoolean(plant.indoor, "Happy indoors", "Prefers outdoor growing");
  const maintenanceSource = plant.maintenanceLevel ?? plant.careLevel ?? null;
  const maintenanceValue = formatDescriptor(maintenanceSource);
  const maintenanceTone = deriveMaintenanceTone(maintenanceSource);

  const quickFacts: QuickFact[] = [
    { title: "Hardiness", value: formatHardiness(plant.hardinessMin, plant.hardinessMax), icon: ThermometerSun },
    {
      title: "Days to maturity",
      value: plant.daysToMaturity ? `${plant.daysToMaturity} days` : "Not specified",
      icon: CalendarClock,
    },
    { title: "Growth rate", value: formatDescriptor(plant.growthRate), icon: Sprout },
    { title: "Maintenance", value: maintenanceValue, icon: Wrench, tone: maintenanceTone },
    { title: "Edible uses", value: edibleInfo.label, icon: Utensils, tone: edibleInfo.tone },
    { title: "Medicinal", value: medicinalInfo.label, icon: Pill, tone: medicinalInfo.tone },
    { title: "Culinary use", value: culinaryInfo.label, icon: ChefHat, tone: culinaryInfo.tone },
    { title: "Indoor friendly", value: indoorInfo.label, icon: House, tone: indoorInfo.tone },
    { title: "Toxicity", value: toxicityInfo.label, icon: Skull, tone: toxicityInfo.tone },
=======
  const quickFacts: Array<{ title: string; value: string }> = [
    { title: "Hardiness", value: formatHardiness(plant.hardinessMin, plant.hardinessMax) },
    { title: "Days to maturity", value: plant.daysToMaturity ? `${plant.daysToMaturity} days` : "Not specified" },
    { title: "Growth rate", value: plant.growthRate ?? "Not specified" },
    { title: "Maintenance", value: plant.maintenanceLevel ?? plant.careLevel ?? "Not specified" },
    { title: "Edible uses", value: formatEdibleParts(plant) },
    { title: "Medicinal", value: formatBoolean(plant.medicinal) },
    { title: "Culinary use", value: formatBoolean(plant.cuisine) },
    { title: "Indoor friendly", value: formatBoolean(plant.indoor) },
    { title: "Toxicity", value: formatToxicity(plant.poisonousToHumans, plant.poisonousToPets) },
>>>>>>> 315c8a9e
  ];

  return (
    <div className="space-y-6" id="top">
      <section className="overflow-hidden rounded-lg border border-slate-200 bg-white shadow-sm">
        {defaultImageUrl ? (
          <div className="relative h-64 w-full bg-slate-100">
            <img src={defaultImageUrl} alt={plant.commonName} className="h-full w-full object-cover" loading="lazy" />
          </div>
        ) : null}
        <div className="space-y-4 p-6">
          <div className="flex flex-wrap items-center justify-between gap-3">
            <div>
              <h1 className="text-2xl font-semibold">{plant.commonName}</h1>
              <p className="text-sm text-slate-500">{plant.scientificName}</p>
            </div>
            <div className="flex flex-wrap items-center gap-3">
              <FocusToggle
                kind="plant"
                targetId={plant.id}
                initialFocusId={focusId ?? undefined}
                label={plant.commonName}
              />
              <div className="flex flex-wrap gap-2">
                <Badge variant="muted">{plant.category}</Badge>
                {plant.cycle ? <Badge variant="muted">{plant.cycle}</Badge> : null}
                {plant.careLevel ? <Badge variant="muted">Care: {plant.careLevel}</Badge> : null}
              </div>
            </div>
          </div>
          {collections ? (
            collections.length ? (
              <PlantActions plantId={plant.id} collections={collections} />
            ) : (
              <div className="rounded border border-dashed border-slate-300 bg-slate-50 p-3 text-sm text-slate-600">
                You don&apos;t have any collections yet. Create one on the{" "}
                <Link href="/plants/collection" className="font-semibold text-primary hover:underline">
                  collections page
                </Link>
                .
              </div>
            )
          ) : null}
          {otherNames.length ? (
            <div className="flex flex-wrap gap-2 text-xs text-slate-500">
              <span className="font-semibold uppercase tracking-wide text-slate-600">Also known as</span>
              {otherNames.map((name) => (
                <Badge key={name} variant="outline">
                  {name}
                </Badge>
              ))}
            </div>
          ) : null}
          {plant.description ? <p className="text-slate-600">{plant.description}</p> : null}
          {plant.careNotes ? <p className="text-sm text-slate-500">{plant.careNotes}</p> : null}
        </div>
      </section>

      <section className="grid gap-4 md:grid-cols-3">
        <InfoCard title="Spacing" value={`${plant.spacingInRowCm ?? "--"}cm in-row`} helper={`Rows ${plant.spacingBetweenRowsCm ?? "--"}cm apart`} />
        <InfoCard title="Water" value={plant.waterGeneral} />
        <InfoCard title="Sunlight" value={plant.sunRequirement ?? formatList(plant.sunlightExposure)} />
      </section>

      <QuickFactGrid facts={quickFacts} />

      <AttributeGroups plant={plant} />

      <AttributeGroups plant={plant} />

      <section className="grid gap-4 md:grid-cols-2">
        <RelationCard title="Companions" relationships={plant.companions} empty="No companions listed." />
        <RelationCard title="Antagonists" relationships={plant.antagonists} variant="danger" empty="No antagonists listed." />
      </section>
    </div>
  );
}

type InfoCardProps = {
  title: string;
  value: string;
  helper?: string;
};

function InfoCard({ title, value, helper }: InfoCardProps) {
  return (
    <div className="rounded-lg border border-slate-200 bg-white p-4 shadow-sm">
      <h3 className="text-sm font-semibold text-slate-500">{title}</h3>
      <p className="mt-2 text-lg text-slate-800">{value}</p>
      {helper ? <p className="mt-1 text-xs text-slate-500">{helper}</p> : null}
    </div>
  );
}

type FactTone = "default" | "success" | "warning" | "danger";

type QuickFact = {
  title: string;
  value: string;
  icon: LucideIcon;
  tone?: FactTone;
};

const factToneStyles: Record<FactTone, { icon: string; border: string; value: string }> = {
  default: {
    icon: "bg-slate-100 text-slate-600",
    border: "border-slate-200",
    value: "text-slate-700",
  },
  success: {
    icon: "bg-emerald-100 text-emerald-700",
    border: "border-emerald-200",
    value: "text-emerald-700",
  },
  warning: {
    icon: "bg-amber-100 text-amber-700",
    border: "border-amber-200",
    value: "text-amber-700",
  },
  danger: {
    icon: "bg-rose-100 text-rose-700",
    border: "border-rose-200",
    value: "text-rose-700",
  },
};

function QuickFactGrid({ facts }: { facts: QuickFact[] }) {
  return (
    <section className="grid gap-3 md:grid-cols-3">
      {facts.map((fact) => (
        <QuickFactCard key={fact.title} {...fact} />
      ))}
    </section>
  );
}

function QuickFactCard({ title, value, icon: Icon, tone = "default" }: QuickFact) {
  const toneStyles = factToneStyles[tone];
  return (
    <div className={classNames("rounded-lg border bg-white p-4 shadow-sm", toneStyles.border)}>
      <div className="flex items-start gap-3">
        <span
          className={classNames(
            "flex h-10 w-10 flex-shrink-0 items-center justify-center rounded-full",
            toneStyles.icon,
          )}
        >
          <Icon className="h-5 w-5" aria-hidden />
        </span>
        <div className="min-w-0">
          <p className="text-[11px] font-semibold uppercase tracking-wide text-slate-500">{title}</p>
          <p className={classNames("mt-1 text-sm font-medium", toneStyles.value)}>{value}</p>
        </div>
      </div>
    </div>
  );
}

type RelationCardProps = {
  title: string;
  relationships: Array<{ targetName: string; targetPlant: { id: string; commonName: string } | null; reason: string | null }>;
  empty: string;
  variant?: Parameters<typeof Badge>[0]["variant"];
};

function RelationCard({ title, relationships, empty, variant = "success" }: RelationCardProps) {
  return (
    <div className="rounded-lg border border-slate-200 bg-white p-4 shadow-sm">
      <h3 className="text-sm font-semibold text-slate-500">{title}</h3>
      <div className="mt-3 space-y-3">
        {relationships.length === 0 ? (
          <p className="text-sm text-slate-500">{empty}</p>
        ) : (
          relationships.map((relationship) => (
            <div
              key={`${relationship.targetPlant?.id ?? relationship.targetName}-${relationship.targetName}`}
              className="flex items-start justify-between gap-4"
            >
              <div>
                <p className="font-medium text-slate-700">
                  {relationship.targetPlant ? (
                    <Link
                      href={`/plants/${relationship.targetPlant.id}`}
                      className="text-primary hover:underline"
                    >
                      {relationship.targetPlant.commonName}
                    </Link>
                  ) : (
                    relationship.targetName
                  )}
                </p>
                {relationship.reason ? (
                  <p className="text-xs text-slate-500">{relationship.reason}</p>
                ) : null}
              </div>
              <Badge variant={variant}>{title}</Badge>
            </div>
          ))
        )}
      </div>
    </div>
  );
}

type AttributeItem = {
  label: string;
  value: unknown;
  render?: () => ReactNode;
};

type AttributeGroup = {
  title: string;
  description?: string;
  items: AttributeItem[];
};

function AttributeGroups({ plant }: { plant: PlantWithRelations }) {
  const groups = buildAttributeGroups(plant);
  return (
    <section className="space-y-4">
      {groups.map((group, index) => (
        <details
          key={group.title}
          className="overflow-hidden rounded-lg border border-slate-200 bg-white shadow-sm"
          open={index < 2}
        >
          <summary className="flex cursor-pointer list-none items-center justify-between gap-3 bg-slate-50 px-4 py-3">
            <span className="text-sm font-semibold text-slate-600">{group.title}</span>
            <span className="text-xs text-slate-400">{group.items.length} fields</span>
          </summary>
          <div className="space-y-3 px-4 pb-4">
            {group.description ? <p className="text-xs text-slate-500">{group.description}</p> : null}
            <div className="grid gap-3 sm:grid-cols-2">
              {group.items.map((item) => (
                <div key={`${group.title}-${item.label}`} className="rounded border border-slate-100 bg-white p-3">
                  <p className="text-xs font-semibold uppercase tracking-wide text-slate-500">{item.label}</p>
                  <div className="mt-1 text-sm text-slate-700">{renderAttribute(item)}</div>
                </div>
              ))}
            </div>
          </div>
        </details>
      ))}
    </section>
  );
}

function renderAttribute(item: AttributeItem): ReactNode {
  if (item.render) {
    return item.render();
  }
  return renderValue(item.value);
}

function buildAttributeGroups(plant: PlantWithRelations): AttributeGroup[] {
<<<<<<< HEAD
=======
  return [
    {
      title: "Identity & classification",
      items: [
        { label: "Family", value: plant.family },
        { label: "Origin", value: plant.origin },
        { label: "Plant type", value: plant.plantType },
        { label: "Category", value: plant.category },
        { label: "Life cycle", value: plant.cycle },
      ],
    },
    {
      title: "Light & soil",
      items: [
        { label: "Sun requirement", value: plant.sunRequirement },
        { label: "Sunlight exposure", value: plant.sunlightExposure },
        { label: "Soil notes", value: plant.soilNotes },
        { label: "Soil preferences", value: plant.soilPreferences },
      ],
    },
    {
      title: "Water & feeding",
      items: [
        { label: "Water guidance", value: plant.waterGeneral },
        { label: "Watering schedule", value: plant.watering },
        {
          label: "Water benchmark",
          value: plant.wateringGeneralBenchmark,
          render: () => renderWaterBenchmark(plant.wateringGeneralBenchmark),
        },
        { label: "Water quality notes", value: plant.wateringQuality },
        { label: "Watering period", value: plant.wateringPeriod },
        { label: "Average volume", value: plant.wateringAvgVolume },
        { label: "Watering depth", value: plant.wateringDepth },
        { label: "Temperature-based watering", value: plant.wateringBasedTemperature },
        { label: "Water pH range", value: plant.wateringPhLevel },
        { label: "Sunlight duration guidance", value: plant.sunlightDuration },
      ],
    },
    {
      title: "Growth & care",
      items: [
        { label: "Care notes", value: plant.careNotes },
        { label: "Sowing depth (mm)", value: plant.sowDepthMm },
        { label: "In-row spacing (cm)", value: plant.spacingInRowCm },
        { label: "Row spacing (cm)", value: plant.spacingBetweenRowsCm },
        { label: "Produces seeds", value: plant.seeds },
        { label: "Pruning months", value: plant.pruningMonth },
        {
          label: "Pruning frequency",
          value: plant.pruningCount,
          render: () => renderPruningCount(plant.pruningCount),
        },
        {
          label: "Propagation methods",
          value: plant.propagationMethods,
          render: () => renderPropagationList(plant.propagationMethods),
        },
        { label: "Attracts", value: plant.attracts },
        {
          label: "Plant anatomy",
          value: plant.plantAnatomy,
          render: () => renderAnatomy(plant.plantAnatomy),
        },
      ],
    },
    {
      title: "Seasonal traits",
      items: [
        { label: "Produces flowers", value: plant.flowers },
        { label: "Flowering season", value: plant.floweringSeason },
        { label: "Produces cones", value: plant.cones },
        { label: "Produces fruit", value: plant.fruits },
        { label: "Fruiting season", value: plant.fruitingSeason },
        { label: "Harvest season", value: plant.harvestSeason },
        { label: "Harvest method", value: plant.harvestMethod },
        { label: "Leafy", value: plant.leaf },
      ],
    },
    {
      title: "Resilience & habitat",
      items: [
        { label: "Drought tolerant", value: plant.droughtTolerant },
        { label: "Salt tolerant", value: plant.saltTolerant },
        { label: "Thorny", value: plant.thorny },
        { label: "Invasive", value: plant.invasive },
        { label: "Rare", value: plant.rare },
        { label: "Tropical", value: plant.tropical },
        { label: "Diseases & pests", value: plant.diseases },
      ],
    },
  ];
}

function renderPropagationList(methods: string[]): ReactNode {
  if (!methods || methods.length === 0) {
    return <span className="text-slate-400">Not specified</span>;
  }
  return (
    <ul className="space-y-1">
      {methods.map((method) => {
        const slug = propagationSlug(method);
        return (
          <li key={method}>
            <Link href={`/docs/propagation#${slug}`} className="text-primary hover:underline">
              {method}
            </Link>
          </li>
        );
      })}
    </ul>
  );
}

function renderValue(value: unknown): ReactNode {
  if (value === null || value === undefined) {
    return <span className="text-slate-400">Not specified</span>;
  }
  if (typeof value === "string") {
    const trimmed = value.trim();
    return trimmed ? trimmed : <span className="text-slate-400">Not specified</span>;
  }
  if (typeof value === "number") {
    return Number.isFinite(value) ? value.toString() : <span className="text-slate-400">Not specified</span>;
  }
  if (typeof value === "boolean") {
    return value ? "Yes" : "No";
  }
  if (value instanceof Date) {
    return formatDate(value);
  }
  if (Array.isArray(value)) {
    if (value.length === 0) {
      return <span className="text-slate-400">Not specified</span>;
    }
    return (
      <ul className="list-disc space-y-1 pl-5">
        {value.map((entry, index) => (
          <li key={index}>{typeof entry === "string" ? entry : renderValue(entry)}</li>
        ))}
      </ul>
    );
  }
  if (typeof value === "object") {
    return renderObject(value as Record<string, unknown>);
  }
  return <span className="text-slate-400">Not specified</span>;
}

function renderObject(value: Record<string, unknown>): ReactNode {
  const entries = Object.entries(value).filter(([_, entry]) =>
    entry !== null && entry !== undefined && !(typeof entry === "string" && entry.trim() === "")
  );
  if (!entries.length) {
    return <span className="text-slate-400">Not specified</span>;
  }
  return (
    <div className="space-y-2">
      {entries.map(([key, entry]) => (
        <div key={key}>
          <p className="text-[10px] font-semibold uppercase tracking-wide text-slate-400">{humanizeLabel(key)}</p>
          <div className="text-sm text-slate-700">{renderValue(entry)}</div>
        </div>
      ))}
    </div>
  );
}

function formatDate(value: Date): string {
  return value.toLocaleString("en-NZ", {
    year: "numeric",
    month: "short",
    day: "numeric",
    hour: "2-digit",
    minute: "2-digit",
  });
}

function formatWindows(windows: PlantWithRelations["climateWindows"]): string {
  if (!windows.length) {
    return "No calendar data available";
  }
  const first = windows[0];
  const formatRange = (range?: Array<{ start: number; end: number }> | null, label?: string) => {
    if (!range?.length) return null;
    const values = range
      .map(({ start, end }) => `${monthName(start)}-${monthName(end)}`)
      .join(", ");
    return `${label}: ${values}`;
  };
>>>>>>> 315c8a9e
  return [
    {
      title: "Identity & classification",
      items: [
        { label: "Family", value: plant.family },
        { label: "Origin", value: plant.origin },
        { label: "Plant type", value: plant.plantType },
        { label: "Category", value: plant.category },
        { label: "Life cycle", value: plant.cycle },
      ],
    },
    {
      title: "Light & soil",
      items: [
        { label: "Sun requirement", value: plant.sunRequirement },
        { label: "Sunlight exposure", value: plant.sunlightExposure },
        { label: "Soil notes", value: plant.soilNotes },
        { label: "Soil preferences", value: plant.soilPreferences },
      ],
    },
    {
      title: "Water & feeding",
      items: [
        { label: "Water guidance", value: plant.waterGeneral },
        { label: "Watering schedule", value: plant.watering },
        {
          label: "Water benchmark",
          value: plant.wateringGeneralBenchmark,
          render: () => renderWaterBenchmark(plant.wateringGeneralBenchmark),
        },
        { label: "Water quality notes", value: plant.wateringQuality },
        { label: "Watering period", value: plant.wateringPeriod },
        { label: "Average volume", value: plant.wateringAvgVolume },
        { label: "Watering depth", value: plant.wateringDepth },
        { label: "Temperature-based watering", value: plant.wateringBasedTemperature },
        { label: "Water pH range", value: plant.wateringPhLevel },
        { label: "Sunlight duration guidance", value: plant.sunlightDuration },
      ],
    },
    {
      title: "Growth & care",
      items: [
        { label: "Care notes", value: plant.careNotes },
        {
          label: "Planting windows",
          value: plant.climateWindows,
          render: () => renderPlantingWindows(plant.climateWindows),
        },
        { label: "Sowing depth (mm)", value: plant.sowDepthMm },
        { label: "In-row spacing (cm)", value: plant.spacingInRowCm },
        { label: "Row spacing (cm)", value: plant.spacingBetweenRowsCm },
        { label: "Produces seeds", value: plant.seeds },
        { label: "Pruning months", value: plant.pruningMonth },
        {
          label: "Pruning frequency",
          value: plant.pruningCount,
          render: () => renderPruningCount(plant.pruningCount),
        },
        {
          label: "Propagation methods",
          value: plant.propagationMethods,
          render: () => renderPropagationList(plant.propagationMethods),
        },
        { label: "Attracts", value: plant.attracts },
        {
          label: "Plant anatomy",
          value: plant.plantAnatomy,
          render: () => renderAnatomy(plant.plantAnatomy),
        },
      ],
    },
    {
      title: "Seasonal traits",
      items: [
        { label: "Produces flowers", value: plant.flowers },
        { label: "Flowering season", value: plant.floweringSeason },
        { label: "Produces cones", value: plant.cones },
        { label: "Produces fruit", value: plant.fruits },
        { label: "Fruiting season", value: plant.fruitingSeason },
        { label: "Harvest season", value: plant.harvestSeason },
        { label: "Harvest method", value: plant.harvestMethod },
        { label: "Leafy", value: plant.leaf },
      ],
    },
    {
      title: "Resilience & habitat",
      items: [
        { label: "Drought tolerant", value: plant.droughtTolerant },
        { label: "Salt tolerant", value: plant.saltTolerant },
        { label: "Thorny", value: plant.thorny },
        { label: "Invasive", value: plant.invasive },
        { label: "Rare", value: plant.rare },
        { label: "Tropical", value: plant.tropical },
        { label: "Diseases & pests", value: plant.diseases },
      ],
    },
  ];
}

function renderPropagationList(methods: string[]): ReactNode {
  if (!methods || methods.length === 0) {
    return <span className="text-slate-400">Not specified</span>;
  }
  return (
    <ul className="space-y-1">
      {methods.map((method) => {
        const slug = propagationSlug(method);
        return (
          <li key={method}>
            <Link href={`/docs/propagation#${slug}`} className="text-primary hover:underline">
              {method}
            </Link>
          </li>
        );
      })}
    </ul>
  );
}

function renderValue(value: unknown): ReactNode {
  if (value === null || value === undefined) {
    return <span className="text-slate-400">Not specified</span>;
  }
  if (typeof value === "string") {
    const trimmed = value.trim();
    return trimmed ? trimmed : <span className="text-slate-400">Not specified</span>;
  }
  if (typeof value === "number") {
    return Number.isFinite(value) ? value.toString() : <span className="text-slate-400">Not specified</span>;
  }
  if (typeof value === "boolean") {
    return value ? "Yes" : "No";
  }
  if (value instanceof Date) {
    return formatDate(value);
  }
  if (Array.isArray(value)) {
    if (value.length === 0) {
      return <span className="text-slate-400">Not specified</span>;
    }
    return (
      <ul className="list-disc space-y-1 pl-5">
        {value.map((entry, index) => (
          <li key={index}>{typeof entry === "string" ? entry : renderValue(entry)}</li>
        ))}
      </ul>
    );
  }
  if (typeof value === "object") {
    return renderObject(value as Record<string, unknown>);
  }
  return <span className="text-slate-400">Not specified</span>;
}

function renderObject(value: Record<string, unknown>): ReactNode {
  const entries = Object.entries(value).filter(([_, entry]) =>
    entry !== null && entry !== undefined && !(typeof entry === "string" && entry.trim() === "")
  );
  if (!entries.length) {
    return <span className="text-slate-400">Not specified</span>;
  }
  return (
    <div className="space-y-2">
      {entries.map(([key, entry]) => (
        <div key={key}>
          <p className="text-[10px] font-semibold uppercase tracking-wide text-slate-400">{humanizeLabel(key)}</p>
          <div className="text-sm text-slate-700">{renderValue(entry)}</div>
        </div>
      ))}
    </div>
  );
}

function formatDate(value: Date): string {
  return value.toLocaleString("en-NZ", {
    year: "numeric",
    month: "short",
    day: "numeric",
    hour: "2-digit",
    minute: "2-digit",
  });
}

function monthName(month: number) {
  return new Date(2000, month - 1, 1).toLocaleString("en-NZ", { month: "short" });
}

function formatList(values?: string[] | null, fallback?: string | null) {
  if (values?.length) {
    return values.join(", ");
  }
  if (fallback) return fallback;
  return "Not specified";
}

<<<<<<< HEAD
=======
function formatBoolean(value?: boolean | null) {
  if (value === undefined || value === null) return "Not specified";
  return value ? "Yes" : "No";
}

>>>>>>> 315c8a9e
function formatHardiness(min?: string | null, max?: string | null) {
  if (!min && !max) {
    return "Not specified";
  }
  if (min && max) {
    return `Zones ${min}-${max}`;
  }
  if (min) {
    return `Zones ${min}+`;
  }
  return `Up to zone ${max}`;
}

<<<<<<< HEAD
=======
function formatEdibleParts(plant: PlantWithRelations) {
  const parts: string[] = [];
  if (plant.edibleFruit) parts.push("fruit");
  if (plant.edibleLeaf) parts.push("leaf");
  if (!parts.length) {
    return "Not typically consumed";
  }
  if (parts.length === 2) {
    return "Fruit and leaves";
  }
  return `${parts[0].charAt(0).toUpperCase()}${parts[0].slice(1)} only`;
}

function formatToxicity(poisonousToHumans?: boolean | null, poisonousToPets?: boolean | null) {
  if (poisonousToHumans === undefined && poisonousToPets === undefined) {
    return "Not specified";
  }
  if (poisonousToHumans && poisonousToPets) {
    return "Toxic to humans and pets";
  }
  if (poisonousToHumans) {
    return "Toxic to humans";
  }
  if (poisonousToPets) {
    return "Toxic to pets";
  }
  if (poisonousToHumans === false && poisonousToPets === false) {
    return "Safe for humans and pets";
  }
  if (poisonousToHumans === false) {
    return "Safe for humans";
  }
  if (poisonousToPets === false) {
    return "Safe for pets";
  }
  return "Not specified";
}

>>>>>>> 315c8a9e
function renderWaterBenchmark(value: unknown): ReactNode {
  if (!value || typeof value !== "object") {
    return <span className="text-slate-400">Not specified</span>;
  }
  const { value: rawValue, unit } = value as { value?: unknown; unit?: unknown };
  if (rawValue === null || rawValue === undefined || rawValue === "") {
    return <span className="text-slate-400">Not specified</span>;
  }
  const cleanValue = typeof rawValue === "string" ? rawValue.replace(/^"|"$/g, "") : String(rawValue);
  const cleanUnit = typeof unit === "string" && unit.trim() ? unit.trim() : "";
  const suffix = cleanUnit ? ` ${cleanUnit}` : "";
  return <span>{`Every ${cleanValue}${suffix}`}</span>;
}

function renderPruningCount(value: unknown): ReactNode {
  if (!value || typeof value !== "object") {
    return <span className="text-slate-400">Not specified</span>;
  }
  const { amount, interval } = value as { amount?: unknown; interval?: unknown };
  if (amount === null || amount === undefined || interval === null || interval === undefined) {
    return <span className="text-slate-400">Not specified</span>;
  }
  const cleanInterval = typeof interval === "string" ? interval : String(interval);
  return <span>{`${amount} × ${cleanInterval}`}</span>;
}

function renderAnatomy(value: unknown): ReactNode {
  if (!Array.isArray(value) || value.length === 0) {
    return <span className="text-slate-400">Not specified</span>;
  }
  return (
    <ul className="space-y-1">
      {value.map((entry, index) => {
        if (!entry || typeof entry !== "object") {
          return (
            <li key={index} className="text-sm text-slate-700">
              {renderValue(entry)}
            </li>
          );
        }
        const { part, color } = entry as { part?: string; color?: string[] };
        return (
          <li key={part ?? index} className="text-sm text-slate-700">
            <span className="font-medium">{part ?? "Part"}</span>
            {color?.length ? <span className="text-slate-500"> — {color.join(", ")}</span> : null}
          </li>
        );
      })}
    </ul>
  );
}

function humanizeLabel(label: string): string {
  return label
    .replace(/([a-z])([A-Z])/g, "$1 $2")
    .replace(/[_-]/g, " ")
    .replace(/\s+/g, " ")
    .trim()
    .replace(/^./, (char) => char.toUpperCase());
<<<<<<< HEAD
}

function formatDescriptor(value?: string | null): string {
  if (!value) return "Not specified";
  const clean = value.trim();
  if (!clean) return "Not specified";
  return clean
    .split(/\s+/)
    .map((segment) => segment.charAt(0).toUpperCase() + segment.slice(1).toLowerCase())
    .join(" ");
}

function deriveMaintenanceTone(source: string | null): FactTone {
  if (!source) return "default";
  const normalized = source.toLowerCase();
  if (/(low|easy|minimal)/.test(normalized)) {
    return "success";
  }
  if (/(high|difficult|intensive|heavy)/.test(normalized)) {
    return "warning";
  }
  return "default";
}

function describeBoolean(value: boolean | null | undefined, positive: string, negative: string): {
  label: string;
  tone: FactTone;
} {
  if (value === true) {
    return { label: positive, tone: "success" };
  }
  if (value === false) {
    return { label: negative, tone: "default" };
  }
  return { label: "Not specified", tone: "default" };
}

function deriveEdibleInfo(plant: PlantWithRelations): { label: string; tone: FactTone } {
  const values = [plant.edibleFruit, plant.edibleLeaf];
  const known = values.some((entry) => entry !== null && entry !== undefined);
  const parts: string[] = [];
  if (plant.edibleFruit) parts.push("fruit");
  if (plant.edibleLeaf) parts.push("leaves");
  if (!known) {
    return { label: "Not specified", tone: "default" };
  }
  if (!parts.length) {
    return { label: "Not typically consumed", tone: "warning" };
  }
  if (parts.length === 2) {
    return { label: "Fruit and leaves are edible", tone: "success" };
  }
  return {
    label: parts[0] === "fruit" ? "Harvest the fruit" : "Harvest the leaves",
    tone: "success",
  };
}

function deriveToxicityInfo(
  poisonousToHumans?: boolean | null,
  poisonousToPets?: boolean | null,
): { label: string; tone: FactTone } {
  const humanKnown = poisonousToHumans !== null && poisonousToHumans !== undefined;
  const petKnown = poisonousToPets !== null && poisonousToPets !== undefined;
  if (!humanKnown && !petKnown) {
    return { label: "Not specified", tone: "default" };
  }
  if (poisonousToHumans && poisonousToPets) {
    return { label: "Toxic to humans and pets", tone: "danger" };
  }
  if (poisonousToHumans) {
    return { label: "Toxic to humans", tone: "danger" };
  }
  if (poisonousToPets) {
    return { label: "Toxic to pets", tone: "danger" };
  }
  if (poisonousToHumans === false && poisonousToPets === false) {
    return { label: "Safe for humans and pets", tone: "success" };
  }
  if (poisonousToHumans === false && !petKnown) {
    return { label: "Safe for humans", tone: "success" };
  }
  if (poisonousToPets === false && !humanKnown) {
    return { label: "Safe for pets", tone: "success" };
  }
  return { label: "Safety data incomplete", tone: "warning" };
}

function renderPlantingWindows(windows: PlantWithRelations["climateWindows"]): ReactNode {
  if (!windows.length) {
    return <span className="text-slate-400">Not specified</span>;
  }
  return (
    <div className="space-y-2">
      {windows.map((window, index) => {
        const key = window.climateZoneId ?? `window-${index}`;
        const segments: string[] = [];
        const outdoors = formatRangeSet(window.sowOutdoors);
        if (outdoors) segments.push(`Sow outdoors: ${outdoors}`);
        const indoors = formatRangeSet(window.sowIndoors);
        if (indoors) segments.push(`Start indoors: ${indoors}`);
        const transplant = formatRangeSet(window.transplant);
        if (transplant) segments.push(`Transplant: ${transplant}`);

        if (!segments.length) {
          return (
            <div
              key={key}
              className="rounded border border-slate-100 bg-slate-50 p-2 text-sm text-slate-500"
            >
              {window.climateZoneId ? `No timing data for ${window.climateZoneId}` : "No timing data recorded"}
            </div>
          );
        }

        return (
          <div key={key} className="space-y-1 rounded border border-slate-100 bg-slate-50 p-2">
            <p className="text-[11px] font-semibold uppercase tracking-wide text-slate-500">
              {window.climateZoneId ?? "General guidance"}
            </p>
            <ul className="space-y-1 text-sm text-slate-700">
              {segments.map((segment) => (
                <li key={segment}>{segment}</li>
              ))}
            </ul>
          </div>
        );
      })}
    </div>
  );
}

function formatRangeSet(range: unknown): string | null {
  if (!Array.isArray(range)) {
    return null;
  }
  const segments = range
    .map((entry) => {
      if (!entry || typeof entry !== "object") return null;
      const { start, end } = entry as { start?: number; end?: number };
      if (typeof start !== "number" || typeof end !== "number") return null;
      return `${monthName(start)}-${monthName(end)}`;
    })
    .filter((value): value is string => Boolean(value));
  if (!segments.length) {
    return null;
  }
  return segments.join(", ");
=======
>>>>>>> 315c8a9e
}<|MERGE_RESOLUTION|>--- conflicted
+++ resolved
@@ -1,6 +1,5 @@
 import Link from "next/link";
 import { ReactNode } from "react";
-<<<<<<< HEAD
 import classNames from "classnames";
 import {
   CalendarClock,
@@ -14,8 +13,6 @@
   Wrench,
 } from "lucide-react";
 import type { LucideIcon } from "lucide-react";
-=======
->>>>>>> 315c8a9e
 import { propagationSlug } from "@/src/lib/propagation";
 import { PlantWithRelations } from "@/src/server/plant-service";
 import { FocusToggle } from "@/src/components/focus/focus-toggle";
@@ -49,7 +46,6 @@
     undefined;
   const otherNames = plant.otherNames.filter(Boolean);
 
-<<<<<<< HEAD
   const edibleInfo = deriveEdibleInfo(plant);
   const toxicityInfo = deriveToxicityInfo(plant.poisonousToHumans, plant.poisonousToPets);
   const medicinalInfo = describeBoolean(plant.medicinal, "Medicinal uses noted", "No recorded medicinal use");
@@ -73,18 +69,6 @@
     { title: "Culinary use", value: culinaryInfo.label, icon: ChefHat, tone: culinaryInfo.tone },
     { title: "Indoor friendly", value: indoorInfo.label, icon: House, tone: indoorInfo.tone },
     { title: "Toxicity", value: toxicityInfo.label, icon: Skull, tone: toxicityInfo.tone },
-=======
-  const quickFacts: Array<{ title: string; value: string }> = [
-    { title: "Hardiness", value: formatHardiness(plant.hardinessMin, plant.hardinessMax) },
-    { title: "Days to maturity", value: plant.daysToMaturity ? `${plant.daysToMaturity} days` : "Not specified" },
-    { title: "Growth rate", value: plant.growthRate ?? "Not specified" },
-    { title: "Maintenance", value: plant.maintenanceLevel ?? plant.careLevel ?? "Not specified" },
-    { title: "Edible uses", value: formatEdibleParts(plant) },
-    { title: "Medicinal", value: formatBoolean(plant.medicinal) },
-    { title: "Culinary use", value: formatBoolean(plant.cuisine) },
-    { title: "Indoor friendly", value: formatBoolean(plant.indoor) },
-    { title: "Toxicity", value: formatToxicity(plant.poisonousToHumans, plant.poisonousToPets) },
->>>>>>> 315c8a9e
   ];
 
   return (
@@ -340,199 +324,6 @@
 }
 
 function buildAttributeGroups(plant: PlantWithRelations): AttributeGroup[] {
-<<<<<<< HEAD
-=======
-  return [
-    {
-      title: "Identity & classification",
-      items: [
-        { label: "Family", value: plant.family },
-        { label: "Origin", value: plant.origin },
-        { label: "Plant type", value: plant.plantType },
-        { label: "Category", value: plant.category },
-        { label: "Life cycle", value: plant.cycle },
-      ],
-    },
-    {
-      title: "Light & soil",
-      items: [
-        { label: "Sun requirement", value: plant.sunRequirement },
-        { label: "Sunlight exposure", value: plant.sunlightExposure },
-        { label: "Soil notes", value: plant.soilNotes },
-        { label: "Soil preferences", value: plant.soilPreferences },
-      ],
-    },
-    {
-      title: "Water & feeding",
-      items: [
-        { label: "Water guidance", value: plant.waterGeneral },
-        { label: "Watering schedule", value: plant.watering },
-        {
-          label: "Water benchmark",
-          value: plant.wateringGeneralBenchmark,
-          render: () => renderWaterBenchmark(plant.wateringGeneralBenchmark),
-        },
-        { label: "Water quality notes", value: plant.wateringQuality },
-        { label: "Watering period", value: plant.wateringPeriod },
-        { label: "Average volume", value: plant.wateringAvgVolume },
-        { label: "Watering depth", value: plant.wateringDepth },
-        { label: "Temperature-based watering", value: plant.wateringBasedTemperature },
-        { label: "Water pH range", value: plant.wateringPhLevel },
-        { label: "Sunlight duration guidance", value: plant.sunlightDuration },
-      ],
-    },
-    {
-      title: "Growth & care",
-      items: [
-        { label: "Care notes", value: plant.careNotes },
-        { label: "Sowing depth (mm)", value: plant.sowDepthMm },
-        { label: "In-row spacing (cm)", value: plant.spacingInRowCm },
-        { label: "Row spacing (cm)", value: plant.spacingBetweenRowsCm },
-        { label: "Produces seeds", value: plant.seeds },
-        { label: "Pruning months", value: plant.pruningMonth },
-        {
-          label: "Pruning frequency",
-          value: plant.pruningCount,
-          render: () => renderPruningCount(plant.pruningCount),
-        },
-        {
-          label: "Propagation methods",
-          value: plant.propagationMethods,
-          render: () => renderPropagationList(plant.propagationMethods),
-        },
-        { label: "Attracts", value: plant.attracts },
-        {
-          label: "Plant anatomy",
-          value: plant.plantAnatomy,
-          render: () => renderAnatomy(plant.plantAnatomy),
-        },
-      ],
-    },
-    {
-      title: "Seasonal traits",
-      items: [
-        { label: "Produces flowers", value: plant.flowers },
-        { label: "Flowering season", value: plant.floweringSeason },
-        { label: "Produces cones", value: plant.cones },
-        { label: "Produces fruit", value: plant.fruits },
-        { label: "Fruiting season", value: plant.fruitingSeason },
-        { label: "Harvest season", value: plant.harvestSeason },
-        { label: "Harvest method", value: plant.harvestMethod },
-        { label: "Leafy", value: plant.leaf },
-      ],
-    },
-    {
-      title: "Resilience & habitat",
-      items: [
-        { label: "Drought tolerant", value: plant.droughtTolerant },
-        { label: "Salt tolerant", value: plant.saltTolerant },
-        { label: "Thorny", value: plant.thorny },
-        { label: "Invasive", value: plant.invasive },
-        { label: "Rare", value: plant.rare },
-        { label: "Tropical", value: plant.tropical },
-        { label: "Diseases & pests", value: plant.diseases },
-      ],
-    },
-  ];
-}
-
-function renderPropagationList(methods: string[]): ReactNode {
-  if (!methods || methods.length === 0) {
-    return <span className="text-slate-400">Not specified</span>;
-  }
-  return (
-    <ul className="space-y-1">
-      {methods.map((method) => {
-        const slug = propagationSlug(method);
-        return (
-          <li key={method}>
-            <Link href={`/docs/propagation#${slug}`} className="text-primary hover:underline">
-              {method}
-            </Link>
-          </li>
-        );
-      })}
-    </ul>
-  );
-}
-
-function renderValue(value: unknown): ReactNode {
-  if (value === null || value === undefined) {
-    return <span className="text-slate-400">Not specified</span>;
-  }
-  if (typeof value === "string") {
-    const trimmed = value.trim();
-    return trimmed ? trimmed : <span className="text-slate-400">Not specified</span>;
-  }
-  if (typeof value === "number") {
-    return Number.isFinite(value) ? value.toString() : <span className="text-slate-400">Not specified</span>;
-  }
-  if (typeof value === "boolean") {
-    return value ? "Yes" : "No";
-  }
-  if (value instanceof Date) {
-    return formatDate(value);
-  }
-  if (Array.isArray(value)) {
-    if (value.length === 0) {
-      return <span className="text-slate-400">Not specified</span>;
-    }
-    return (
-      <ul className="list-disc space-y-1 pl-5">
-        {value.map((entry, index) => (
-          <li key={index}>{typeof entry === "string" ? entry : renderValue(entry)}</li>
-        ))}
-      </ul>
-    );
-  }
-  if (typeof value === "object") {
-    return renderObject(value as Record<string, unknown>);
-  }
-  return <span className="text-slate-400">Not specified</span>;
-}
-
-function renderObject(value: Record<string, unknown>): ReactNode {
-  const entries = Object.entries(value).filter(([_, entry]) =>
-    entry !== null && entry !== undefined && !(typeof entry === "string" && entry.trim() === "")
-  );
-  if (!entries.length) {
-    return <span className="text-slate-400">Not specified</span>;
-  }
-  return (
-    <div className="space-y-2">
-      {entries.map(([key, entry]) => (
-        <div key={key}>
-          <p className="text-[10px] font-semibold uppercase tracking-wide text-slate-400">{humanizeLabel(key)}</p>
-          <div className="text-sm text-slate-700">{renderValue(entry)}</div>
-        </div>
-      ))}
-    </div>
-  );
-}
-
-function formatDate(value: Date): string {
-  return value.toLocaleString("en-NZ", {
-    year: "numeric",
-    month: "short",
-    day: "numeric",
-    hour: "2-digit",
-    minute: "2-digit",
-  });
-}
-
-function formatWindows(windows: PlantWithRelations["climateWindows"]): string {
-  if (!windows.length) {
-    return "No calendar data available";
-  }
-  const first = windows[0];
-  const formatRange = (range?: Array<{ start: number; end: number }> | null, label?: string) => {
-    if (!range?.length) return null;
-    const values = range
-      .map(({ start, end }) => `${monthName(start)}-${monthName(end)}`)
-      .join(", ");
-    return `${label}: ${values}`;
-  };
->>>>>>> 315c8a9e
   return [
     {
       title: "Identity & classification",
@@ -728,14 +519,6 @@
   return "Not specified";
 }
 
-<<<<<<< HEAD
-=======
-function formatBoolean(value?: boolean | null) {
-  if (value === undefined || value === null) return "Not specified";
-  return value ? "Yes" : "No";
-}
-
->>>>>>> 315c8a9e
 function formatHardiness(min?: string | null, max?: string | null) {
   if (!min && !max) {
     return "Not specified";
@@ -749,47 +532,6 @@
   return `Up to zone ${max}`;
 }
 
-<<<<<<< HEAD
-=======
-function formatEdibleParts(plant: PlantWithRelations) {
-  const parts: string[] = [];
-  if (plant.edibleFruit) parts.push("fruit");
-  if (plant.edibleLeaf) parts.push("leaf");
-  if (!parts.length) {
-    return "Not typically consumed";
-  }
-  if (parts.length === 2) {
-    return "Fruit and leaves";
-  }
-  return `${parts[0].charAt(0).toUpperCase()}${parts[0].slice(1)} only`;
-}
-
-function formatToxicity(poisonousToHumans?: boolean | null, poisonousToPets?: boolean | null) {
-  if (poisonousToHumans === undefined && poisonousToPets === undefined) {
-    return "Not specified";
-  }
-  if (poisonousToHumans && poisonousToPets) {
-    return "Toxic to humans and pets";
-  }
-  if (poisonousToHumans) {
-    return "Toxic to humans";
-  }
-  if (poisonousToPets) {
-    return "Toxic to pets";
-  }
-  if (poisonousToHumans === false && poisonousToPets === false) {
-    return "Safe for humans and pets";
-  }
-  if (poisonousToHumans === false) {
-    return "Safe for humans";
-  }
-  if (poisonousToPets === false) {
-    return "Safe for pets";
-  }
-  return "Not specified";
-}
-
->>>>>>> 315c8a9e
 function renderWaterBenchmark(value: unknown): ReactNode {
   if (!value || typeof value !== "object") {
     return <span className="text-slate-400">Not specified</span>;
@@ -849,7 +591,6 @@
     .replace(/\s+/g, " ")
     .trim()
     .replace(/^./, (char) => char.toUpperCase());
-<<<<<<< HEAD
 }
 
 function formatDescriptor(value?: string | null): string {
@@ -998,6 +739,116 @@
     return null;
   }
   return segments.join(", ");
-=======
->>>>>>> 315c8a9e
+}
+
+function formatHardiness(min?: string | null, max?: string | null) {
+  if (!min && !max) {
+    return "Not specified";
+  }
+  if (min && max) {
+    return `Zones ${min}-${max}`;
+  }
+  if (min) {
+    return `Zones ${min}+`;
+  }
+  return `Up to zone ${max}`;
+}
+
+function formatEdibleParts(plant: PlantWithRelations) {
+  const parts: string[] = [];
+  if (plant.edibleFruit) parts.push("fruit");
+  if (plant.edibleLeaf) parts.push("leaf");
+  if (!parts.length) {
+    return "Not typically consumed";
+  }
+  if (parts.length === 2) {
+    return "Fruit and leaves";
+  }
+  return `${parts[0].charAt(0).toUpperCase()}${parts[0].slice(1)} only`;
+}
+
+function formatToxicity(poisonousToHumans?: boolean | null, poisonousToPets?: boolean | null) {
+  if (poisonousToHumans === undefined && poisonousToPets === undefined) {
+    return "Not specified";
+  }
+  if (poisonousToHumans && poisonousToPets) {
+    return "Toxic to humans and pets";
+  }
+  if (poisonousToHumans) {
+    return "Toxic to humans";
+  }
+  if (poisonousToPets) {
+    return "Toxic to pets";
+  }
+  if (poisonousToHumans === false && poisonousToPets === false) {
+    return "Safe for humans and pets";
+  }
+  if (poisonousToHumans === false) {
+    return "Safe for humans";
+  }
+  if (poisonousToPets === false) {
+    return "Safe for pets";
+  }
+  return "Not specified";
+}
+
+function renderWaterBenchmark(value: unknown): ReactNode {
+  if (!value || typeof value !== "object") {
+    return <span className="text-slate-400">Not specified</span>;
+  }
+  const { value: rawValue, unit } = value as { value?: unknown; unit?: unknown };
+  if (rawValue === null || rawValue === undefined || rawValue === "") {
+    return <span className="text-slate-400">Not specified</span>;
+  }
+  const cleanValue = typeof rawValue === "string" ? rawValue.replace(/^"|"$/g, "") : String(rawValue);
+  const cleanUnit = typeof unit === "string" && unit.trim() ? unit.trim() : "";
+  const suffix = cleanUnit ? ` ${cleanUnit}` : "";
+  return <span>{`Every ${cleanValue}${suffix}`}</span>;
+}
+
+function renderPruningCount(value: unknown): ReactNode {
+  if (!value || typeof value !== "object") {
+    return <span className="text-slate-400">Not specified</span>;
+  }
+  const { amount, interval } = value as { amount?: unknown; interval?: unknown };
+  if (amount === null || amount === undefined || interval === null || interval === undefined) {
+    return <span className="text-slate-400">Not specified</span>;
+  }
+  const cleanInterval = typeof interval === "string" ? interval : String(interval);
+  return <span>{`${amount} × ${cleanInterval}`}</span>;
+}
+
+function renderAnatomy(value: unknown): ReactNode {
+  if (!Array.isArray(value) || value.length === 0) {
+    return <span className="text-slate-400">Not specified</span>;
+  }
+  return (
+    <ul className="space-y-1">
+      {value.map((entry, index) => {
+        if (!entry || typeof entry !== "object") {
+          return (
+            <li key={index} className="text-sm text-slate-700">
+              {renderValue(entry)}
+            </li>
+          );
+        }
+        const { part, color } = entry as { part?: string; color?: string[] };
+        return (
+          <li key={part ?? index} className="text-sm text-slate-700">
+            <span className="font-medium">{part ?? "Part"}</span>
+            {color?.length ? <span className="text-slate-500"> — {color.join(", ")}</span> : null}
+          </li>
+        );
+      })}
+    </ul>
+  );
+}
+
+function humanizeLabel(label: string): string {
+  return label
+    .replace(/([a-z])([A-Z])/g, "$1 $2")
+    .replace(/[_-]/g, " ")
+    .replace(/\s+/g, " ")
+    .trim()
+    .replace(/^./, (char) => char.toUpperCase());
 }