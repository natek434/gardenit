import cron from "node-cron";
import { NotificationRuleType, Prisma } from "@prisma/client";
import { prisma } from "../lib/prisma";
import { sendEmail } from "../lib/email";

const FIFTEEN_MINUTE_CRON = "*/15 * * * *";
const DAY_IN_MS = 1000 * 60 * 60 * 24;
const HOUR_IN_MS = 1000 * 60 * 60;

type BuiltInRule = {
  name: string;
  type: NotificationRuleType;
  schedule?: string;
  params: Prisma.InputJsonValue;
  throttleSecs?: number;
};

const BUILT_IN_RULES: BuiltInRule[] = [
  {
    name: "time_morning_digest",
    type: "time",
    schedule: "FREQ=DAILY;BYHOUR=7;BYMINUTE=10",
    params: { actions: [{ do: "digest", channel: "email" }] },
    throttleSecs: 60 * 60 * 20,
  },
  {
    name: "time_weekly_check",
    type: "time",
    schedule: "FREQ=WEEKLY;BYDAY=SU;BYHOUR=16;BYMINUTE=0",
    params: {
      actions: [
        {
          do: "notify",
          title: "Weekly garden walkthrough",
          body:
            "Weeding, deadheading, pest checks, tying supports, and succession sowing keep the garden thriving.",
          severity: "info",
          channel: "inapp",
        },
      ],
    },
    throttleSecs: 60 * 60 * 12,
  },
  {
    name: "weather_rain_skip",
    type: "weather",
    params: {
      precipProbNext24hGte: 0.6,
      actions: [
        { do: "suppress_tasks", where: { type: "watering", dueWithinHours: 18 } },
        {
          do: "notify",
          title: "Rain coming — skip watering",
          body: "Precipitation is likely in the next 24 hours. We'll pause watering reminders for the next 18 hours.",
          severity: "info",
          channel: "email",
        },
      ],
    },
    throttleSecs: 60 * 60 * 12,
  },
  {
    name: "weather_frost_risk",
    type: "weather",
    params: {
      frostProbGte: 0.3,
      minTempLte: 0,
      actions: [
        {
          do: "notify",
          title: "Frost risk — protect tender plants",
          body: "Cover focus plantings and sensitive crops overnight to prevent damage.",
          severity: "critical",
          channel: "push",
        },
      ],
    },
    throttleSecs: 60 * 60 * 6,
  },
  {
    name: "weather_heat_spike",
    type: "weather",
    params: {
      maxTempTomorrowGte: 28,
      actions: [
        {
          do: "notify",
          title: "Heat spike incoming",
          body: "Plan early watering and shade cloth for leafy greens before temperatures climb tomorrow.",
          severity: "warning",
          channel: "inapp",
        },
      ],
    },
    throttleSecs: 60 * 60 * 12,
  },
  {
    name: "soil_temp_threshold",
    type: "soil",
    params: {
      soilTemp10cmGte: 12,
      species: ["beans", "maize", "cucumber"],
      actions: [
        {
          do: "notify",
          title: "Soil warm enough to sow",
          body: "Soil temps at 10cm depth suit beans, maize, and cucumbers — direct sow when beds are ready.",
          severity: "info",
          channel: "inapp",
        },
      ],
    },
    throttleSecs: 60 * 60 * 24,
  },
  {
    name: "phenology_gdd_harvest",
    type: "phenology",
    params: {
      maturityGDDPctGte: 0.8,
      actions: [
        {
          do: "notify",
          title: "Plantings nearing harvest window",
          body: "Several crops are approaching harvest. Inspect beds and pick at peak flavor.",
          severity: "info",
          channel: "email",
        },
      ],
    },
    throttleSecs: 60 * 60 * 12,
  },
  {
    name: "weather_wind_advisory",
    type: "weather",
    params: {
      gustsNext24hGte: 60,
      actions: [
        {
          do: "notify",
          title: "Secure trellises and hoops",
          body: "High winds are forecast — stake tomatoes and tie down floating row covers.",
          severity: "warning",
          channel: "push",
        },
      ],
    },
    throttleSecs: 60 * 60 * 12,
  },
  {
    name: "garden_focus_escalation",
    type: "garden",
    params: {
      focusOnly: true,
      overdueTaskHoursGte: 48,
      actions: [
        {
          do: "notify",
          title: "Focus tasks overdue",
          body: "Important focus tasks are overdue. Review them to keep priorities moving.",
          severity: "warning",
          channel: "inapp",
        },
      ],
    },
    throttleSecs: 60 * 60 * 6,
  },
];

export function startScheduler() {
  if (process.env.NODE_ENV === "test") return;
  cron.schedule(FIFTEEN_MINUTE_CRON, async () => {
    const now = new Date();
    await processDueReminders(now);
    await evaluateNotificationRules(now);
  });
}

export async function processDueReminders(reference = new Date()) {
  const reminders = await prisma.reminder.findMany({
    where: {
      dueAt: { lte: reference },
      sentAt: null,
    },
    include: {
      user: true,
      planting: {
        include: {
          plant: true,
        },
      },
    },
  });

  for (const reminder of reminders) {
    const detailLines: string[] = [];
    if (reminder.planting?.plant) {
      detailLines.push(`Plant: ${reminder.planting.plant.commonName}`);
    }
    if (reminder.details) {
      detailLines.push(reminder.details);
    }
    const textBody = [
      `${reminder.title} is due ${reminder.dueAt.toLocaleString()}.`,
      ...detailLines,
      "Visit Gardenit to log progress or adjust reminders.",
    ].join("\n\n");

    await sendEmail({
      to: reminder.user.email,
      subject: `[Gardenit] ${reminder.title}`,
      text: textBody,
    });
    await prisma.reminder.update({
      where: { id: reminder.id },
      data: { sentAt: reference },
    });
  }
}

export async function scheduleCareReminders(plantingId: string) {
  const planting = await prisma.planting.findUnique({
    where: { id: plantingId },
    include: { plant: true, bed: { include: { garden: { include: { user: true } } } } },
  });
  if (!planting) return;

  const now = new Date();
  const reminders = [
    {
      title: `Water ${planting.plant.commonName}`,
      dueAt: new Date(now.getTime() + 1000 * 60 * 60 * 24 * 3),
      cadence: "every 3 days",
      type: "watering",
      details: `Keep soil evenly moist around ${planting.plant.commonName}. Adjust if rainfall is expected.`,
    },
    {
      title: `Feed ${planting.plant.commonName}`,
      dueAt: new Date(now.getTime() + 1000 * 60 * 60 * 24 * 14),
      cadence: "every 14 days",
      type: "feeding",
      details: `Provide a balanced feed to ${planting.plant.commonName} to support growth.`,
    },
    {
      title: `Check harvest readiness for ${planting.plant.commonName}`,
      dueAt: new Date(planting.startDate.getTime() + (planting.plant.daysToMaturity ?? 60) * DAY_IN_MS),
      cadence: null,
      type: "harvest",
      details: `Based on ${planting.plant.commonName}'s maturity window. Inspect fruit or foliage for readiness.`,
    },
  ];

  await prisma.reminder.createMany({
    data: reminders.map((reminder) => ({
      ...reminder,
      userId: planting.bed.garden.userId,
      plantingId: planting.id,
    })),
  });
}

type WeatherSnapshot = {
  timezone: string;
  precipProbNext24h: number;
  minTempNext24h: number | null;
  maxTempTomorrow: number | null;
  frostProbability: number;
  gustsNext24h: number | null;
  soilTemp10cm: number | null;
};

type UserRuleContext = {
  weather?: WeatherSnapshot;
  focusItems: Awaited<ReturnType<typeof prisma.focusItem.findMany>>;
  reminders: Awaited<ReturnType<typeof prisma.reminder.findMany>>;
  plantings: Array<
    Awaited<ReturnType<typeof prisma.planting.findMany>>[number] & {
      plant: { id: string; commonName: string; daysToMaturity: number | null; category: string | null };
      bed: { id: string; name: string; garden: { id: string; name: string } };
    }
  >;
  plantsById: Map<string, { id: string; commonName: string }>;
};

type NotificationPreferenceSettings = {
  emailEnabled: boolean;
  pushEnabled: boolean;
  inAppEnabled: boolean;
  emailDigestHour: number;
  emailDigestTimezone: string | null;
  dndEnabled: boolean;
  dndStartHour: number | null;
  dndEndHour: number | null;
};

const DEFAULT_NOTIFICATION_PREFERENCES: NotificationPreferenceSettings = {
  emailEnabled: true,
  pushEnabled: true,
  inAppEnabled: true,
  emailDigestHour: 7,
  emailDigestTimezone: null,
  dndEnabled: false,
  dndStartHour: null,
  dndEndHour: null,
};

function normalizePreferences(
  preference:
    | {
        emailEnabled: boolean;
        pushEnabled: boolean;
        inAppEnabled: boolean;
        emailDigestHour: number;
        emailDigestTimezone: string | null;
        dndEnabled: boolean;
        dndStartHour: number | null;
        dndEndHour: number | null;
      }
    | null
    | undefined,
): NotificationPreferenceSettings {
  if (!preference) {
    return { ...DEFAULT_NOTIFICATION_PREFERENCES };
  }
  return {
    emailEnabled: preference.emailEnabled,
    pushEnabled: preference.pushEnabled,
    inAppEnabled: preference.inAppEnabled,
    emailDigestHour: preference.emailDigestHour,
    emailDigestTimezone: preference.emailDigestTimezone,
    dndEnabled: preference.dndEnabled,
    dndStartHour: preference.dndStartHour,
    dndEndHour: preference.dndEndHour,
  };
}

function localHour(reference: Date, timeZone: string): number {
  const formatter = new Intl.DateTimeFormat("en-US", {
    hour: "2-digit",
    hour12: false,
    timeZone,
  });
  const parts = formatter.formatToParts(reference);
  const hourPart = parts.find((part) => part.type === "hour");
  return hourPart ? Number.parseInt(hourPart.value, 10) : reference.getUTCHours();
}

function shouldMuteChannel(
  reference: Date,
  channel: "email" | "push" | "inapp",
  preferences: NotificationPreferenceSettings,
  timeZone: string,
): boolean {
  if (channel === "email" && !preferences.emailEnabled) return true;
  if (channel === "push" && !preferences.pushEnabled) return true;
  if (channel === "inapp" && !preferences.inAppEnabled) return true;
  if (!preferences.dndEnabled) return false;
  if (channel === "inapp") return false;
  const start = preferences.dndStartHour;
  const end = preferences.dndEndHour;
  if (start == null || end == null) return false;
  const hour = localHour(reference, timeZone);
  if (start === end) return true;
  if (start < end) {
    return hour >= start && hour < end;
  }
  return hour >= start || hour < end;
}

export async function evaluateNotificationRules(reference = new Date()) {
  const users = await prisma.user.findMany({
<<<<<<< HEAD
=======
    where: { NOT: { email: "" } },
>>>>>>> 0c9a620b
    select: {
      id: true,
      email: true,
      name: true,
      locationLat: true,
      locationLon: true,
      notificationPreference: {
        select: {
          emailEnabled: true,
          pushEnabled: true,
          inAppEnabled: true,
          emailDigestHour: true,
          emailDigestTimezone: true,
          dndEnabled: true,
          dndStartHour: true,
          dndEndHour: true,
        },
      },
    },
  });

  for (const user of users) {
    await ensureBuiltInRules(user.id);
    const [rules, focusItems, reminders, plantings] = await Promise.all([
      prisma.notificationRule.findMany({ where: { userId: user.id, isEnabled: true } }),
      prisma.focusItem.findMany({ where: { userId: user.id }, orderBy: { createdAt: "asc" } }),
      prisma.reminder.findMany({ where: { userId: user.id } }),
      prisma.planting.findMany({
        where: { bed: { garden: { userId: user.id } } },
        include: {
          plant: { select: { id: true, commonName: true, daysToMaturity: true, category: true } },
          bed: {
            select: {
              id: true,
              name: true,
              garden: { select: { id: true, name: true } },
            },
          },
        },
      }),
    ]);

    let weather: WeatherSnapshot | undefined;
    if (user.locationLat !== null && user.locationLon !== null) {
      try {
        weather = await fetchWeatherSnapshot(user.locationLat, user.locationLon);
      } catch (error) {
        console.error("[Gardenit] Weather snapshot failed", error);
      }
    }

    const plantIds = focusItems.filter((item) => item.kind === "plant").map((item) => item.targetId);
    const plants = plantIds.length
      ? await prisma.plant.findMany({ where: { id: { in: plantIds } }, select: { id: true, commonName: true } })
      : [];
    const context: UserRuleContext = {
      weather,
      focusItems,
      reminders,
      plantings: plantings as UserRuleContext["plantings"],
      plantsById: new Map(plants.map((plant) => [plant.id, plant])),
    };
    const preferences = normalizePreferences(user.notificationPreference);
    const timeZone = preferences.emailDigestTimezone ?? weather?.timezone ?? "UTC";

    for (const rule of rules) {
      try {
        await evaluateRuleForUser(reference, user, rule, context, preferences, timeZone);
      } catch (error) {
        console.error(`[Gardenit] Rule ${rule.name} failed`, error);
      }
    }
  }
}

async function ensureBuiltInRules(userId: string) {
  const existing = await prisma.notificationRule.findMany({ where: { userId } });
  const byName = new Map(existing.map((rule) => [rule.name, rule]));
  for (const rule of BUILT_IN_RULES) {
    if (byName.has(rule.name)) continue;
    await prisma.notificationRule.create({
      data: {
        userId,
        name: rule.name,
        type: rule.type,
        schedule: rule.schedule ?? null,
        params: rule.params,
        throttleSecs: rule.throttleSecs ?? 21600,
      },
    });
  }
}

async function evaluateRuleForUser(
  reference: Date,
  user: { id: string; email: string | null; name: string | null },
  rule: {
    id: string;
    name: string;
    type: string;
    schedule: string | null;
    params: Prisma.JsonValue;
    throttleSecs: number;
  },
  context: UserRuleContext,
  preferences: NotificationPreferenceSettings,
  timeZone: string,
) {
  switch (rule.type) {
    case "time":
      await evaluateTimeRule(reference, user, rule, context, preferences, timeZone);
      break;
    case "weather":
      await evaluateWeatherRule(reference, user, rule, context, preferences, timeZone);
      break;
    case "soil":
      await evaluateSoilRule(reference, user, rule, context, preferences, timeZone);
      break;
    case "phenology":
      await evaluatePhenologyRule(reference, user, rule, context, preferences, timeZone);
      break;
    case "garden":
      await evaluateGardenRule(reference, user, rule, context, preferences, timeZone);
      break;
    default:
      break;
  }
}

async function evaluateTimeRule(
  reference: Date,
  user: { id: string; email: string | null; name: string | null },
  rule: { id: string; schedule: string | null; params: Prisma.JsonValue; throttleSecs: number },
  context: UserRuleContext,
  preferences: NotificationPreferenceSettings,
  timeZone: string,
) {
  if (!rule.schedule) return;
  const weatherTz = context.weather?.timezone ?? "UTC";
  const localNow = zonedDate(reference, weatherTz);
  if (!matchesSchedule(localNow, rule.schedule)) {
    return;
  }

  const params = asJsonObject(rule.params) ?? {};
  const actions = Array.isArray(params.actions)
    ? (params.actions as Array<Record<string, unknown>>)
    : [];

  for (const action of actions) {
    if (action.do === "digest") {
      await dispatchDigest(reference, user, rule, context, preferences, timeZone);
    }
    if (action.do === "notify") {
<<<<<<< HEAD
      await dispatchNotification(
        reference,
        user,
        rule,
        {
          title: String(action.title ?? "Reminder"),
          body: String(action.body ?? ""),
          severity: (action.severity as "info" | "warning" | "critical") ?? "info",
          channel: (action.channel as "email" | "inapp" | "push") ?? "inapp",
          meta: { action },
        },
        preferences,
        timeZone,
      );
=======
      await dispatchNotification(reference, user, rule, {
        title: String(action.title ?? "Reminder"),
        body: String(action.body ?? ""),
        severity: (action.severity as "info" | "warning" | "critical") ?? "info",
        channel: (action.channel as "email" | "inapp" | "push") ?? "inapp",
        meta: toInputJson({ action }),
      });
>>>>>>> 0c9a620b
    }
  }
}

async function dispatchDigest(
  reference: Date,
  user: { id: string; email: string | null; name: string | null },
  rule: { id: string; throttleSecs: number },
  context: UserRuleContext,
  preferences: NotificationPreferenceSettings,
  timeZone: string,
) {
  if (!user.email || shouldMuteChannel(reference, "email", preferences, timeZone)) return;
  const since = new Date(reference.getTime() - rule.throttleSecs * 1000);
  const existing = await prisma.notification.findFirst({
    where: { userId: user.id, ruleId: rule.id, dueAt: { gte: since } },
  });
  if (existing) return;

  const focusLines = buildFocusDigest(context);
  const todayTasks = context.reminders
    .filter((reminder) => reminder.dueAt <= new Date(reference.getTime() + DAY_IN_MS))
    .sort((a, b) => a.dueAt.getTime() - b.dueAt.getTime())
    .map((reminder) => `• ${reminder.title} — due ${reminder.dueAt.toLocaleString()}`);

  const bodyLines = [
    focusLines.length ? "Focus priorities:" : null,
    ...focusLines,
    todayTasks.length ? "\nToday\'s tasks:" : null,
    ...todayTasks,
  ].filter(Boolean) as string[];

  const emailBody = bodyLines.join("\n");

  const notification = await prisma.notification.create({
    data: {
      userId: user.id,
      ruleId: rule.id,
      title: "Morning garden digest",
      body: emailBody,
      severity: "info",
      channel: "email",
      dueAt: reference,
      meta: toInputJson({ focus: context.focusItems.map((item) => item.targetId) }),
    },
  });

  await sendEmail({
    to: user.email,
    subject: "[Gardenit] Morning digest",
    text: emailBody || "No tasks today — enjoy the garden!",
  });

  return notification;
}

async function evaluateWeatherRule(
  reference: Date,
  user: { id: string; email: string | null; name: string | null },
  rule: { id: string; params: Prisma.JsonValue; throttleSecs: number },
  context: UserRuleContext,
  preferences: NotificationPreferenceSettings,
  timeZone: string,
) {
  if (!context.weather) return;
  const params = asJsonObject(rule.params) ?? {};
  if (typeof params.precipProbNext24hGte === "number") {
    if (context.weather.precipProbNext24h >= params.precipProbNext24hGte) {
      await handleWeatherActions(reference, user, rule, context, preferences, timeZone, params.actions);
      return;
    }
  }
  if (typeof params.frostProbGte === "number" || typeof params.minTempLte === "number") {
    const frostOk =
      (typeof params.frostProbGte !== "number" || context.weather.frostProbability >= params.frostProbGte) &&
      (typeof params.minTempLte !== "number" ||
        (context.weather.minTempNext24h ?? Number.POSITIVE_INFINITY) <= params.minTempLte);
    if (frostOk) {
      await handleWeatherActions(reference, user, rule, context, preferences, timeZone, params.actions, {
        focusOnly: true,
      });
      return;
    }
  }
  if (typeof params.maxTempTomorrowGte === "number") {
    if ((context.weather.maxTempTomorrow ?? -Infinity) >= params.maxTempTomorrowGte) {
      await handleWeatherActions(reference, user, rule, context, preferences, timeZone, params.actions);
      return;
    }
  }
  if (typeof params.gustsNext24hGte === "number") {
    if ((context.weather.gustsNext24h ?? 0) >= params.gustsNext24hGte) {
      await handleWeatherActions(reference, user, rule, context, preferences, timeZone, params.actions, {
        focusOnly: true,
      });
    }
  }
}

async function handleWeatherActions(
  reference: Date,
  user: { id: string; email: string | null; name: string | null },
  rule: { id: string; throttleSecs: number },
  context: UserRuleContext,
  preferences: NotificationPreferenceSettings,
  timeZone: string,
  actions: unknown,
  options: { focusOnly?: boolean } = {},
) {
  if (!Array.isArray(actions)) return;
  for (const action of actions) {
    if (typeof action !== "object" || !action) continue;
    const typed = action as Record<string, unknown>;
    if (typed.do === "suppress_tasks" && typed.where && typeof typed.where === "object") {
      const where = typed.where as { type?: string; dueWithinHours?: number };
      const dueWithin = typeof where.dueWithinHours === "number" ? where.dueWithinHours : 18;
      await prisma.reminder.updateMany({
        where: {
          userId: user.id,
          type: where.type ?? "watering",
          dueAt: {
            gte: reference,
            lte: new Date(reference.getTime() + dueWithin * HOUR_IN_MS),
          },
        },
        data: {
          dueAt: new Date(reference.getTime() + (dueWithin + 24) * HOUR_IN_MS),
          details: "Suppressed due to upcoming weather; we'll remind you after conditions improve.",
        },
      });
    }
    if (typed.do === "notify") {
<<<<<<< HEAD
      await dispatchNotification(
        reference,
        user,
        rule,
        {
          title: String(typed.title ?? "Weather alert"),
          body: String(typed.body ?? ""),
          severity: (typed.severity as "info" | "warning" | "critical") ?? "info",
          channel: (typed.channel as "inapp" | "email" | "push") ?? "inapp",
          meta: { focusOnly: options.focusOnly ?? false },
        },
        preferences,
        timeZone,
      );
=======
      await dispatchNotification(reference, user, rule, {
        title: String(typed.title ?? "Weather alert"),
        body: String(typed.body ?? ""),
        severity: (typed.severity as "info" | "warning" | "critical") ?? "info",
        channel: (typed.channel as "inapp" | "email" | "push") ?? "inapp",
        meta: toInputJson({ focusOnly: options.focusOnly ?? false }),
      });
>>>>>>> 0c9a620b
    }
  }
}

async function evaluateSoilRule(
  reference: Date,
  user: { id: string; email: string | null; name: string | null },
  rule: { id: string; params: Prisma.JsonValue; throttleSecs: number },
  context: UserRuleContext,
  preferences: NotificationPreferenceSettings,
  timeZone: string,
) {
  if (!context.weather?.soilTemp10cm) return;
  const params = asJsonObject(rule.params) ?? {};
  if (typeof params.soilTemp10cmGte === "number" && context.weather.soilTemp10cm >= params.soilTemp10cmGte) {
    const species = Array.isArray(params.species)
      ? (params.species as string[]).map((item) => item.toLowerCase())
      : [];
    const relevantPlantings = context.plantings.filter((planting) =>
      species.some((spec) => planting.plant.commonName.toLowerCase().includes(spec)),
    );
    if (!relevantPlantings.length) return;
<<<<<<< HEAD
    await dispatchNotification(
      reference,
      user,
      rule,
      {
        title: "Warm enough to sow beans",
        body: `Soil is ${context.weather.soilTemp10cm.toFixed(1)}°C — ideal for ${relevantPlantings
          .map((planting) => planting.plant.commonName)
          .join(", ")}.`,
        severity: "info",
        channel: "inapp",
        meta: { plantings: relevantPlantings.map((planting) => planting.id) },
      },
      preferences,
      timeZone,
    );
=======
    await dispatchNotification(reference, user, rule, {
      title: "Warm enough to sow beans",
      body: `Soil is ${context.weather.soilTemp10cm.toFixed(1)}°C — ideal for ${relevantPlantings
        .map((planting) => planting.plant.commonName)
        .join(", ")}.`,
      severity: "info",
      channel: "inapp",
      meta: toInputJson({ plantings: relevantPlantings.map((planting) => planting.id) }),
    });
>>>>>>> 0c9a620b
  }
}

async function evaluatePhenologyRule(
  reference: Date,
  user: { id: string; email: string | null; name: string | null },
  rule: { id: string; params: Prisma.JsonValue; throttleSecs: number },
  context: UserRuleContext,
  preferences: NotificationPreferenceSettings,
  timeZone: string,
) {
  const params = asJsonObject(rule.params) ?? {};
  const threshold = typeof params.maturityGDDPctGte === "number" ? params.maturityGDDPctGte : 0.8;
  const nearing = context.plantings.filter((planting) => {
    if (!planting.plant.daysToMaturity) return false;
    const daysSinceStart = (reference.getTime() - planting.startDate.getTime()) / DAY_IN_MS;
    const ratio = planting.plant.daysToMaturity ? daysSinceStart / planting.plant.daysToMaturity : 0;
    return ratio >= threshold;
  });
  if (!nearing.length) return;
<<<<<<< HEAD
  await dispatchNotification(
    reference,
    user,
    rule,
    {
      title: "Carrots nearing harvest window",
      body: `Check ${nearing.map((planting) => planting.plant.commonName).join(", ")} for harvest readiness.`,
      severity: "info",
      channel: "email",
      meta: { plantings: nearing.map((planting) => planting.id) },
    },
    preferences,
    timeZone,
  );
=======
  await dispatchNotification(reference, user, rule, {
    title: "Carrots nearing harvest window",
    body: `Check ${nearing.map((planting) => planting.plant.commonName).join(", ")} for harvest readiness.`,
    severity: "info",
    channel: "email",
    meta: toInputJson({ plantings: nearing.map((planting) => planting.id) }),
  });
>>>>>>> 0c9a620b
}

async function evaluateGardenRule(
  reference: Date,
  user: { id: string; email: string | null; name: string | null },
  rule: { id: string; params: Prisma.JsonValue; throttleSecs: number },
  context: UserRuleContext,
  preferences: NotificationPreferenceSettings,
  timeZone: string,
) {
  const params = asJsonObject(rule.params) ?? {};
  const overdueHours = typeof params.overdueTaskHoursGte === "number" ? params.overdueTaskHoursGte : 48;
  const focusOnly = Boolean(params.focusOnly);
  const overdue = context.reminders.filter((reminder) => {
    if (reminder.sentAt && reminder.sentAt > reminder.dueAt) return false;
    const overdueFor = (reference.getTime() - reminder.dueAt.getTime()) / HOUR_IN_MS;
    if (overdueFor < overdueHours) return false;
    if (!focusOnly) return true;
    return context.focusItems.some((item) => item.kind === "task" && item.targetId === reminder.id);
  });
  if (!overdue.length) return;
<<<<<<< HEAD
  await dispatchNotification(
    reference,
    user,
    rule,
    {
      title: "Focus tasks overdue",
      body: overdue.map((reminder) => `• ${reminder.title} (${reminder.dueAt.toLocaleString()})`).join("\n"),
      severity: "warning",
      channel: "inapp",
      meta: { reminders: overdue.map((reminder) => reminder.id) },
    },
    preferences,
    timeZone,
  );
=======
  await dispatchNotification(reference, user, rule, {
    title: "Focus tasks overdue",
    body: overdue.map((reminder) => `• ${reminder.title} (${reminder.dueAt.toLocaleString()})`).join("\n"),
    severity: "warning",
    channel: "inapp",
    meta: toInputJson({ reminders: overdue.map((reminder) => reminder.id) }),
  });
>>>>>>> 0c9a620b
}

async function dispatchNotification(
  reference: Date,
  user: { id: string; email: string | null; name: string | null },
  rule: { id: string; throttleSecs: number },
  payload: {
    title: string;
    body: string;
    severity: "info" | "warning" | "critical";
    channel: "inapp" | "email" | "push";
    meta?: Prisma.InputJsonValue;
  },
  preferences: NotificationPreferenceSettings,
  timeZone: string,
) {
  if (shouldMuteChannel(reference, payload.channel, preferences, timeZone)) {
    return null;
  }
  if ((payload.channel === "email" || payload.channel === "push") && !user.email) {
    return null;
  }
  const since = new Date(reference.getTime() - rule.throttleSecs * 1000);
  const existing = await prisma.notification.findFirst({
    where: { userId: user.id, ruleId: rule.id, dueAt: { gte: since } },
  });
  if (existing) return existing;
  const notification = await prisma.notification.create({
    data: {
      userId: user.id,
      ruleId: rule.id,
      title: payload.title,
      body: payload.body,
      severity: payload.severity,
      channel: payload.channel,
      dueAt: reference,
      meta: payload.meta ?? Prisma.JsonNull,
    },
  });
  if (payload.channel === "email" && user.email) {
    await sendEmail({ to: user.email, subject: `[Gardenit] ${payload.title}`, text: payload.body });
  }
  if (payload.channel === "push" && user.email) {
    await sendEmail({ to: user.email, subject: `[Gardenit] ${payload.title}`, text: payload.body });
  }
  return notification;
}

export function buildFocusDigest(context: UserRuleContext) {
  const lines: string[] = [];
  for (const item of context.focusItems) {
    if (item.kind === "planting") {
      const planting = context.plantings.find((candidate) => candidate.id === item.targetId);
      if (!planting) continue;
      lines.push(
        `• ${planting.plant.commonName} in ${planting.bed.name} (${planting.bed.garden.name}) — planted ${planting.startDate.toLocaleDateString()}`,
      );
    } else if (item.kind === "bed") {
      const bed = context.plantings.find((planting) => planting.bed.id === item.targetId)?.bed;
      if (!bed) continue;
      lines.push(`• Bed ${bed.name} (${bed.garden.name})`);
    } else if (item.kind === "plant") {
      const plant = context.plantsById.get(item.targetId);
      if (!plant) continue;
      lines.push(`• ${plant.commonName}`);
    } else if (item.kind === "task") {
      const reminder = context.reminders.find((candidate) => candidate.id === item.targetId);
      if (!reminder) continue;
      lines.push(`• ${reminder.title} — due ${reminder.dueAt.toLocaleString()}`);
    }
  }
  return lines;
}

function asJsonObject(value: Prisma.JsonValue | null | undefined): Record<string, unknown> | null {
  if (!value || typeof value !== "object" || Array.isArray(value)) {
    return null;
  }
  return value as Record<string, unknown>;
}

function toInputJson(value: unknown): Prisma.InputJsonValue {
  return value as Prisma.InputJsonValue;
}

type ZonedDate = { year: number; month: number; day: number; hour: number; minute: number; weekday: string };

function zonedDate(reference: Date, timeZone: string): ZonedDate {
  const formatter = new Intl.DateTimeFormat("en-US", {
    timeZone,
    year: "numeric",
    month: "2-digit",
    day: "2-digit",
    hour: "2-digit",
    minute: "2-digit",
    weekday: "short",
    hour12: false,
  });
  const parts = formatter.formatToParts(reference);
  const lookup = Object.fromEntries(parts.map((part) => [part.type, part.value]));
  return {
    year: Number(lookup.year),
    month: Number(lookup.month),
    day: Number(lookup.day),
    hour: Number(lookup.hour),
    minute: Number(lookup.minute),
    weekday: lookup.weekday,
  };
}

export function matchesSchedule(localNow: ZonedDate, schedule: string) {
  const segments = schedule.split(";");
  const map = new Map<string, string>();
  for (const segment of segments) {
    const [key, value] = segment.split("=");
    if (key && value) map.set(key.toUpperCase(), value.toUpperCase());
  }
  const freq = map.get("FREQ");
  const hour = map.has("BYHOUR") ? Number(map.get("BYHOUR")) : undefined;
  const minute = map.has("BYMINUTE") ? Number(map.get("BYMINUTE")) : 0;
  if (hour !== undefined && localNow.hour !== hour) return false;
  if (minute !== undefined) {
    const diff = Math.abs(localNow.minute - minute);
    if (diff > 7) return false;
  }
  if (freq === "DAILY") return true;
  if (freq === "WEEKLY") {
    const byDay = map.get("BYDAY");
    if (!byDay) return true;
    return byDay.split(",").some((day) => day.trim().toUpperCase().startsWith(localNow.weekday.slice(0, 2).toUpperCase()));
  }
  return false;
}

async function fetchWeatherSnapshot(latitude: number, longitude: number): Promise<WeatherSnapshot> {
  const url = new URL("https://api.open-meteo.com/v1/forecast");
  url.searchParams.set("latitude", latitude.toString());
  url.searchParams.set("longitude", longitude.toString());
  url.searchParams.set(
    "hourly",
    "precipitation_probability,temperature_2m,soil_temperature_10cm,wind_gusts_10m",
  );
  url.searchParams.set(
    "daily",
    "temperature_2m_min,temperature_2m_max,precipitation_probability_max,wind_gusts_10m_max",
  );
  url.searchParams.set("forecast_days", "2");
  url.searchParams.set("timezone", "auto");
  const response = await fetch(url.toString());
  if (!response.ok) {
    throw new Error(`Failed to fetch weather: ${response.status}`);
  }
  const data = (await response.json()) as {
    timezone: string;
    hourly?: {
      precipitation_probability?: number[];
      wind_gusts_10m?: number[];
      soil_temperature_10cm?: number[];
      time?: string[];
    };
    daily?: {
      temperature_2m_min?: number[];
      temperature_2m_max?: number[];
      precipitation_probability_max?: number[];
      wind_gusts_10m_max?: number[];
    };
  };
  const precipProbNext24h = Math.max(
    ...(data.hourly?.precipitation_probability?.slice(0, 24) ?? [0]),
  ) / 100;
  const gustsNext24h = Math.max(...(data.hourly?.wind_gusts_10m?.slice(0, 24) ?? [0]));
  const soilTemps = data.hourly?.soil_temperature_10cm?.slice(0, 24) ?? [];
  const soilTemp10cm = soilTemps.length
    ? soilTemps.reduce((sum, value) => sum + value, 0) / soilTemps.length
    : null;
  const minTempNext24h = data.daily?.temperature_2m_min?.[0] ?? null;
  const frostProbability = minTempNext24h !== null && minTempNext24h <= 0 ? 0.5 : precipProbNext24h;
  const maxTempTomorrow = data.daily?.temperature_2m_max?.[1] ?? data.daily?.temperature_2m_max?.[0] ?? null;
  return {
    timezone: data.timezone ?? "UTC",
    precipProbNext24h,
    minTempNext24h,
    maxTempTomorrow,
    frostProbability,
    gustsNext24h: Number.isFinite(gustsNext24h) ? gustsNext24h : null,
    soilTemp10cm,
  };
}

startScheduler();<|MERGE_RESOLUTION|>--- conflicted
+++ resolved
@@ -368,10 +368,6 @@
 
 export async function evaluateNotificationRules(reference = new Date()) {
   const users = await prisma.user.findMany({
-<<<<<<< HEAD
-=======
-    where: { NOT: { email: "" } },
->>>>>>> 0c9a620b
     select: {
       id: true,
       email: true,
@@ -526,7 +522,6 @@
       await dispatchDigest(reference, user, rule, context, preferences, timeZone);
     }
     if (action.do === "notify") {
-<<<<<<< HEAD
       await dispatchNotification(
         reference,
         user,
@@ -541,15 +536,6 @@
         preferences,
         timeZone,
       );
-=======
-      await dispatchNotification(reference, user, rule, {
-        title: String(action.title ?? "Reminder"),
-        body: String(action.body ?? ""),
-        severity: (action.severity as "info" | "warning" | "critical") ?? "info",
-        channel: (action.channel as "email" | "inapp" | "push") ?? "inapp",
-        meta: toInputJson({ action }),
-      });
->>>>>>> 0c9a620b
     }
   }
 }
@@ -682,7 +668,6 @@
       });
     }
     if (typed.do === "notify") {
-<<<<<<< HEAD
       await dispatchNotification(
         reference,
         user,
@@ -697,15 +682,6 @@
         preferences,
         timeZone,
       );
-=======
-      await dispatchNotification(reference, user, rule, {
-        title: String(typed.title ?? "Weather alert"),
-        body: String(typed.body ?? ""),
-        severity: (typed.severity as "info" | "warning" | "critical") ?? "info",
-        channel: (typed.channel as "inapp" | "email" | "push") ?? "inapp",
-        meta: toInputJson({ focusOnly: options.focusOnly ?? false }),
-      });
->>>>>>> 0c9a620b
     }
   }
 }
@@ -728,7 +704,6 @@
       species.some((spec) => planting.plant.commonName.toLowerCase().includes(spec)),
     );
     if (!relevantPlantings.length) return;
-<<<<<<< HEAD
     await dispatchNotification(
       reference,
       user,
@@ -745,17 +720,6 @@
       preferences,
       timeZone,
     );
-=======
-    await dispatchNotification(reference, user, rule, {
-      title: "Warm enough to sow beans",
-      body: `Soil is ${context.weather.soilTemp10cm.toFixed(1)}°C — ideal for ${relevantPlantings
-        .map((planting) => planting.plant.commonName)
-        .join(", ")}.`,
-      severity: "info",
-      channel: "inapp",
-      meta: toInputJson({ plantings: relevantPlantings.map((planting) => planting.id) }),
-    });
->>>>>>> 0c9a620b
   }
 }
 
@@ -776,7 +740,6 @@
     return ratio >= threshold;
   });
   if (!nearing.length) return;
-<<<<<<< HEAD
   await dispatchNotification(
     reference,
     user,
@@ -791,15 +754,6 @@
     preferences,
     timeZone,
   );
-=======
-  await dispatchNotification(reference, user, rule, {
-    title: "Carrots nearing harvest window",
-    body: `Check ${nearing.map((planting) => planting.plant.commonName).join(", ")} for harvest readiness.`,
-    severity: "info",
-    channel: "email",
-    meta: toInputJson({ plantings: nearing.map((planting) => planting.id) }),
-  });
->>>>>>> 0c9a620b
 }
 
 async function evaluateGardenRule(
@@ -821,7 +775,6 @@
     return context.focusItems.some((item) => item.kind === "task" && item.targetId === reminder.id);
   });
   if (!overdue.length) return;
-<<<<<<< HEAD
   await dispatchNotification(
     reference,
     user,
@@ -836,15 +789,6 @@
     preferences,
     timeZone,
   );
-=======
-  await dispatchNotification(reference, user, rule, {
-    title: "Focus tasks overdue",
-    body: overdue.map((reminder) => `• ${reminder.title} (${reminder.dueAt.toLocaleString()})`).join("\n"),
-    severity: "warning",
-    channel: "inapp",
-    meta: toInputJson({ reminders: overdue.map((reminder) => reminder.id) }),
-  });
->>>>>>> 0c9a620b
 }
 
 async function dispatchNotification(
