--- conflicted
+++ resolved
@@ -30,10 +30,6 @@
   let soilTemp: number | null = null;
   let todayFrostRisk: "low" | "medium" | "high" = "low";
   let currentConditions: Awaited<ReturnType<typeof provider.getCurrentConditions>> | null = null;
-<<<<<<< HEAD
-=======
-  let zone: string = ""; 
->>>>>>> 0ef11b78
 
   if (session?.user?.id) {
     const profile = await getUserProfile(session.user.id);
@@ -77,7 +73,6 @@
         </div>
       </section>
 
-<<<<<<< HEAD
       <section className={`rounded-xl border ${todayStyle.tone} bg-white p-6 shadow-sm`}>
         <div className="flex flex-wrap items-start justify-between gap-4">
           <div className="space-y-1">
@@ -212,9 +207,6 @@
       </section>
 
       <section className="space-y-4">
-=======
-            <section className="space-y-4">
->>>>>>> 0ef11b78
         <div className="flex items-center justify-between">
           <h2 className="text-xl font-semibold">Plant now in {zone}</h2>
           <Link href="/plants" className="text-sm text-primary hover:underline">
