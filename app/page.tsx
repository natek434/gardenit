import Link from "next/link";
import {
  Cloud,
  CloudRain,
  Droplet,
  GaugeCircle,
  MapPin,
  Navigation,
  Sun,
  ThermometerSun,
  Wind,
} from "lucide-react";
import { auth } from "@/src/lib/auth/options";
import { getPlants } from "@/src/server/plant-service";
import { getUserProfile } from "@/src/server/user-service";
import { getWeatherProvider } from "@/src/lib/weather/provider";
import { PlantCard } from "@/src/components/plants/plant-card";
import { Button } from "@/src/components/ui/button";

export default async function HomePage() {
  const [plants, session] = await Promise.all([getPlants(), auth()]);
  const provider = getWeatherProvider();
  const sowNow = plants.filter((plant) => plant.status.status === "NOW").slice(0, 6);

  let forecast: Awaited<ReturnType<typeof provider.getForecast>> = [];
  let locationName = "Location not set";
  let latitude: number | null = null;
  let longitude: number | null = null;
  let hasLocation = false;
<<<<<<< HEAD
  let soilTemp: number | null = null;
  let todayFrostRisk: "low" | "medium" | "high" = "low";
  let currentConditions: Awaited<ReturnType<typeof provider.getCurrentConditions>> | null = null;
=======
  let zone = "";
>>>>>>> 26286cb6

  if (session?.user?.id) {
    const profile = await getUserProfile(session.user.id);
    if (profile?.locationLat != null && profile?.locationLon != null) {
      hasLocation = true;
      latitude = profile.locationLat;
      longitude = profile.locationLon;
      locationName = profile.locationName ?? "Custom coordinates";
      zone = profile.climateZone?.name ?? locationName;
      try {
        [forecast, soilTemp, todayFrostRisk, currentConditions] = await Promise.all([
          provider.getForecast(profile.locationLat, profile.locationLon),
          provider.getSoilTemp(profile.locationLat, profile.locationLon),
          provider.getFrostRisk(profile.locationLat, profile.locationLon, new Date()),
          provider.getCurrentConditions(profile.locationLat, profile.locationLon),
        ]);
      } catch (error) {
        console.error("Forecast lookup failed", error);
      }
    }
  }

  const today = forecast[0] ?? null;
  const todayStyle = getWeatherStyle(today?.rainChance ?? 0);
  const TodayIcon = todayStyle.Icon;

  return (
    <div className="space-y-10">
      <section className="rounded-xl border border-slate-200 bg-white px-8 py-12 shadow-sm">
        <h1 className="text-3xl font-bold text-slate-900">Grow smarter with Gardenit</h1>
        <p className="mt-3 max-w-2xl text-lg text-slate-600">
          Discover plants that thrive in your climate, receive tailored care plans, and keep your beds productive year-round.
        </p>
        <div className="mt-6 flex flex-wrap gap-4">
          <Link href="/plants">
            <Button>Browse plants</Button>
          </Link>
          <Link href="/garden">
            <Button variant="secondary">Plan your beds</Button>
          </Link>
        </div>
      </section>

      <section className={`rounded-xl border ${todayStyle.tone} bg-white p-6 shadow-sm`}>
        <div className="flex flex-wrap items-start justify-between gap-4">
          <div className="space-y-1">
            <h2 className="text-xl font-semibold text-slate-800">Today&apos;s outlook</h2>
            <p className="text-sm text-slate-600">
              Live observations powered by Open-Meteo. Update your location in settings to refine these insights.
            </p>
          </div>
          <TodayIcon className={`h-8 w-8 ${todayStyle.accent}`} aria-hidden />
        </div>
        <div className="mt-4 flex flex-wrap items-center gap-4 text-sm text-slate-700">
          <p className="flex items-center gap-2">
            <MapPin className="h-4 w-4 text-primary" aria-hidden />
            <span>
              {locationName}
              {hasLocation && latitude != null && longitude != null ? (
                <span className="ml-1 text-xs text-slate-500">
                  ({latitude.toFixed(3)}, {longitude.toFixed(3)})
                </span>
              ) : null}
            </span>
          </p>
          <p className="flex items-center gap-2">
            <ThermometerSun className="h-4 w-4 text-amber-500" aria-hidden />
            <span>
              Soil temperature: {hasLocation && soilTemp !== null && Number.isFinite(soilTemp) ? `${soilTemp.toFixed(1)}°C` : "—"}
            </span>
          </p>
          <p className="flex items-center gap-2">
            <Cloud className="h-4 w-4 text-slate-500" aria-hidden />
            <span>Frost risk today: {hasLocation ? todayFrostRisk : "—"}</span>
          </p>
        </div>
        <div className="mt-6">
          {hasLocation ? (
            today || currentConditions ? (
              <dl className="grid gap-4 text-sm text-slate-700 sm:grid-cols-2 lg:grid-cols-3">
                <div className="rounded-lg border border-white/60 bg-white/70 p-4 shadow-sm">
                  <dt className="flex items-center gap-2 text-xs font-semibold uppercase tracking-wide text-slate-500">
                    <Sun className="h-4 w-4 text-amber-500" aria-hidden /> High
                  </dt>
                  <dd className="mt-2 text-lg font-semibold text-slate-800">
                    {today && Number.isFinite(today.temperatureMaxC) ? `${today.temperatureMaxC.toFixed(1)}°C` : "—"}
                  </dd>
                </div>
                <div className="rounded-lg border border-white/60 bg-white/70 p-4 shadow-sm">
                  <dt className="flex items-center gap-2 text-xs font-semibold uppercase tracking-wide text-slate-500">
                    <CloudRain className="h-4 w-4 text-blue-500" aria-hidden /> Rain chance
                  </dt>
                  <dd className="mt-2 text-lg font-semibold text-slate-800">{today ? `${today.rainChance ?? 0}%` : "—"}</dd>
                </div>
                <div className="rounded-lg border border-white/60 bg-white/70 p-4 shadow-sm">
                  <dt className="flex items-center gap-2 text-xs font-semibold uppercase tracking-wide text-slate-500">
                    <Wind className="h-4 w-4 text-sky-600" aria-hidden /> Wind speed
                  </dt>
                  <dd className="mt-2 text-lg font-semibold text-slate-800">
                    {currentConditions && Number.isFinite(currentConditions.windSpeedKph)
                      ? `${currentConditions.windSpeedKph.toFixed(1)} km/h`
                      : "—"}
                  </dd>
                </div>
                <div className="rounded-lg border border-white/60 bg-white/70 p-4 shadow-sm">
                  <dt className="flex items-center gap-2 text-xs font-semibold uppercase tracking-wide text-slate-500">
                    <Wind className="h-4 w-4 rotate-45 text-sky-600" aria-hidden /> Wind gust
                  </dt>
                  <dd className="mt-2 text-lg font-semibold text-slate-800">
                    {currentConditions && Number.isFinite(currentConditions.windGustKph)
                      ? `${currentConditions.windGustKph.toFixed(1)} km/h`
                      : "—"}
                  </dd>
                </div>
                <div className="rounded-lg border border-white/60 bg-white/70 p-4 shadow-sm">
                  <dt className="flex items-center gap-2 text-xs font-semibold uppercase tracking-wide text-slate-500">
                    <Navigation className="h-4 w-4 text-slate-600" aria-hidden /> Wind direction
                  </dt>
                  <dd className="mt-2 text-lg font-semibold text-slate-800">
                    {currentConditions && Number.isFinite(currentConditions.windDirectionDeg)
                      ? `${toCardinal(currentConditions.windDirectionDeg)} (${Math.round(currentConditions.windDirectionDeg)}°)`
                      : "—"}
                  </dd>
                </div>
                <div className="rounded-lg border border-white/60 bg-white/70 p-4 shadow-sm">
                  <dt className="flex items-center gap-2 text-xs font-semibold uppercase tracking-wide text-slate-500">
                    <Droplet className="h-4 w-4 text-cyan-600" aria-hidden /> Humidity
                  </dt>
                  <dd className="mt-2 text-lg font-semibold text-slate-800">
                    {currentConditions && Number.isFinite(currentConditions.humidityPercent)
                      ? `${Math.round(currentConditions.humidityPercent)}%`
                      : "—"}
                  </dd>
                </div>
                <div className="rounded-lg border border-white/60 bg-white/70 p-4 shadow-sm">
                  <dt className="flex items-center gap-2 text-xs font-semibold uppercase tracking-wide text-slate-500">
                    <GaugeCircle className="h-4 w-4 text-indigo-600" aria-hidden /> Pressure
                  </dt>
                  <dd className="mt-2 text-lg font-semibold text-slate-800">
                    {currentConditions && Number.isFinite(currentConditions.pressureHpa)
                      ? `${Math.round(currentConditions.pressureHpa)} hPa`
                      : "—"}
                  </dd>
                </div>
                <div className="rounded-lg border border-white/60 bg-white/70 p-4 shadow-sm">
                  <dt className="flex items-center gap-2 text-xs font-semibold uppercase tracking-wide text-slate-500">
                    <ThermometerSun className="h-4 w-4 text-amber-500" aria-hidden /> Feels like
                  </dt>
                  <dd className="mt-2 text-lg font-semibold text-slate-800">
                    {currentConditions && Number.isFinite(currentConditions.apparentTemperatureC)
                      ? `${currentConditions.apparentTemperatureC.toFixed(1)}°C`
                      : "—"}
                  </dd>
                </div>
                <div className="rounded-lg border border-white/60 bg-white/70 p-4 shadow-sm">
                  <dt className="flex items-center gap-2 text-xs font-semibold uppercase tracking-wide text-slate-500">
                    <Cloud className="h-4 w-4 text-slate-500" aria-hidden /> Overnight low
                  </dt>
                  <dd className="mt-2 text-lg font-semibold text-slate-800">
                    {today && Number.isFinite(today.temperatureMinC) ? `${today.temperatureMinC.toFixed(1)}°C` : "—"}
                  </dd>
                </div>
              </dl>
            ) : (
              <p className="text-sm text-slate-600">
                Weather data is unavailable right now. Check your internet connection or try again soon.
              </p>
            )
          ) : (
            <p className="text-sm text-slate-600">
              Sign in and set your garden location in settings to unlock live observations for today.
            </p>
          )}
        </div>
      </section>

      <section className="space-y-4">
        <div className="flex items-center justify-between">
          <h2 className="text-xl font-semibold">Plant now in {zone}</h2>
          <Link href="/plants" className="text-sm text-primary hover:underline">
            View all plants
          </Link>
        </div>
        {sowNow.length ? (
          <div className="grid gap-4 md:grid-cols-2 lg:grid-cols-3">
            {sowNow.map((plant) => (
              <PlantCard key={plant.id} plant={plant} />
            ))}
          </div>
        ) : (
          <p className="text-sm text-slate-600">No immediate sowing opportunities. Check back soon!</p>
        )}
      </section>

      <section className="space-y-4">
        <div className="flex flex-wrap items-start justify-between gap-4">
          <div className="space-y-1">
            <h2 className="text-xl font-semibold">7-day forecast</h2>
            <p className="text-sm text-slate-600">Powered by Open-Meteo and tailored to your saved location.</p>
          </div>
          <Link href="/settings" className="text-sm font-semibold text-primary hover:underline">
            Update location
          </Link>
        </div>
        <div className="flex flex-wrap items-center gap-4 text-sm text-slate-700">
          <p className="flex items-center gap-2">
            <MapPin className="h-4 w-4 text-primary" aria-hidden />
            <span>
              {hasLocation ? locationName : "Location not set"}
              {hasLocation && latitude != null && longitude != null ? (
                <span className="ml-1 text-xs text-slate-500">
                  ({latitude.toFixed(3)}, {longitude.toFixed(3)})
                </span>
              ) : null}
            </span>
          </p>
          {hasLocation ? null : (
            <p className="flex items-center gap-2 text-xs text-slate-500">
              <ThermometerSun className="h-4 w-4 text-amber-500" aria-hidden />
              Save a location in settings to unlock your personalised outlook.
            </p>
          )}
        </div>
        <div className="grid gap-3 md:grid-cols-2 lg:grid-cols-3">
          {forecast.length ? (
            forecast.map((day) => {
              const style = getWeatherStyle(day.rainChance);
              const Icon = style.Icon;
              return (
                <div key={day.date} className={`rounded border p-4 transition hover:shadow-sm ${style.tone}`}>
                  <div className="flex items-center justify-between">
                    <div>
                      <p className="font-medium text-slate-800">{new Date(day.date).toDateString()}</p>
                      <p className={`text-xs font-medium ${style.accent}`}>{style.label}</p>
                    </div>
                    <Icon className={`h-5 w-5 ${style.accent}`} aria-hidden />
                  </div>
                  <dl className="mt-3 space-y-1 text-xs text-slate-600">
                    <div className="flex justify-between">
                      <dt>High</dt>
                      <dd>{Number.isFinite(day.temperatureMaxC) ? `${day.temperatureMaxC.toFixed(1)}°C` : "—"}</dd>
                    </div>
                    <div className="flex justify-between">
                      <dt>Low</dt>
                      <dd>{Number.isFinite(day.temperatureMinC) ? `${day.temperatureMinC.toFixed(1)}°C` : "—"}</dd>
                    </div>
                    <div className="flex justify-between">
                      <dt>Rain chance</dt>
                      <dd>{day.rainChance ?? 0}%</dd>
                    </div>
                  </dl>
                </div>
              );
            })
          ) : (
            <p className="text-sm text-slate-600">
              {session?.user?.id
                ? "Add your location in settings to see a 7-day forecast for your garden."
                : "Sign in and add a location in settings to unlock a personalised 7-day forecast."}
            </p>
          )}
        </div>
      </section>
    </div>
  );
}

function getWeatherStyle(rainChance: number) {
  if (rainChance >= 60) {
    return {
      tone: "bg-blue-50 border-blue-100",
      accent: "text-blue-600",
      Icon: CloudRain,
      label: "Likely rain",
    } as const;
  }
  if (rainChance >= 30) {
    return {
      tone: "bg-slate-50 border-slate-100",
      accent: "text-slate-600",
      Icon: Cloud,
      label: "Cloudy spells",
    } as const;
  }
  return {
    tone: "bg-amber-50 border-amber-100",
    accent: "text-amber-600",
    Icon: Sun,
    label: "Plenty of sun",
  } as const;
}

function toCardinal(degrees: number) {
  const dirs = ["N", "NE", "E", "SE", "S", "SW", "W", "NW"];
  const index = Math.round(((degrees % 360) / 45 + 8) % 8);
  return dirs[index];
}<|MERGE_RESOLUTION|>--- conflicted
+++ resolved
@@ -27,13 +27,9 @@
   let latitude: number | null = null;
   let longitude: number | null = null;
   let hasLocation = false;
-<<<<<<< HEAD
   let soilTemp: number | null = null;
   let todayFrostRisk: "low" | "medium" | "high" = "low";
   let currentConditions: Awaited<ReturnType<typeof provider.getCurrentConditions>> | null = null;
-=======
-  let zone = "";
->>>>>>> 26286cb6
 
   if (session?.user?.id) {
     const profile = await getUserProfile(session.user.id);
